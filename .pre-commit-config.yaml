repos:
-   repo: https://github.com/ambv/black
    rev: 22.1.0
    hooks:
      - id: black
        language_version: python3
<<<<<<< HEAD
#        files: ^test/*.py
=======
>>>>>>> 6aa25090
-   repo: https://github.com/pre-commit/pre-commit-hooks
    rev: v4.1.0
    hooks:
    -   id: check-merge-conflict # prevent committing files with merge conflicts
-   repo: https://github.com/codespell-project/codespell
    rev: v2.1.0
    hooks:
    -   id: codespell # Spellchecker
        args: [-L, nd, --skip, "*.html,*.ipynb", --ignore-words-list, "alog,hist,Nd"]
-   repo: https://github.com/pre-commit/mirrors-isort
    rev: v5.10.1
    hooks:
    -   id: isort # sort imports alphabetically and separates import into sections
        args: [-w=88, -m=3, --tc, -sp=setup.cfg ]
-   repo: local
    hooks:
    -   id: flynt
        name: flynt
        entry: flynt
        args: [--fail-on-change]
        types: [python]
        language: python
        additional_dependencies:
            - flynt
-   repo: https://github.com/ColmTalbot/nbstrip
    rev: v0.1.0
    hooks:
    -   id: nbstrip
        args: [-i, -v]<|MERGE_RESOLUTION|>--- conflicted
+++ resolved
@@ -4,10 +4,7 @@
     hooks:
       - id: black
         language_version: python3
-<<<<<<< HEAD
 #        files: ^test/*.py
-=======
->>>>>>> 6aa25090
 -   repo: https://github.com/pre-commit/pre-commit-hooks
     rev: v4.1.0
     hooks:
