--- conflicted
+++ resolved
@@ -182,11 +182,7 @@
         print(f"\tpyGWB: {Y_pyGWB_new:e}")
         print(f"\tpyGWB: {sigma_pyGWB_new:e}")
 
-<<<<<<< HEAD
         data_file_name = f"Y_sigma_{int(args.t0)}-{int(args.tf)}"
-=======
-        data_file_name = args.out + f"_{str(int(args.t0))}"
->>>>>>> f6a2ed8c
 
         print("saving Y_f and sigma_f to file.")
         base_HL.save_data(
@@ -201,11 +197,7 @@
 
     print("saving average psds and csd to file.")
 
-<<<<<<< HEAD
     data_file_name = f"psds_csds_{int(args.t0)}-{int(args.tf)}"
-=======
-        data_file_name = args.out + f"_{str(int(args.t0))}"
->>>>>>> f6a2ed8c
 
     base_HL.save_data_csd(
         params.save_data_type, data_file_name, freqs, csd, avg_psd_1, avg_psd_2
