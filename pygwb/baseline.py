import json
import pickle
import warnings

import gwpy.frequencyseries
import gwpy.spectrogram
import h5py
import numpy as np
from bilby.core.utils import create_frequency_series
from loguru import logger

from .delta_sigma_cut import run_dsc
from .notch import StochNotchList
from .orfs import calc_orf
from .postprocessing import postprocess_Y_sigma
from .spectral import coarse_grain_spectrogram, cross_spectral_density
from .util import calc_Y_sigma_from_Yf_varf, calculate_point_estimate_sigma_spectrogram


class Baseline(object):
    def __init__(
        self,
        name,
        interferometer_1,
        interferometer_2,
        duration=None,
        frequencies=None,
        calibration_epsilon=0,
        notch_list_path="",
        overlap_factor=0.5,
        zeropad_csd=True,
        window_fftgram="hann",
        overlap_factor_welch_psd=0,
        N_average_segments_welch_psd=2,
        sampling_frequency=None,
    ):
        """
        Parameters
        ----------
        name: str
            Name for the baseline, e.g H1H2
        interferometer_1/2: bilby Interferometer object
            the two detectors spanning the baseline
        duration: float, optional
            the duration in seconds of each data segment in the interferometers.
            None by default, in which case duration is inherited from the interferometers.
        frequencies: array_like, optional
            the frequency array for the Baseline and
            interferometers
        calibration_epsilon: float, optional
            calibration uncertainty for this baseline
        notch_list_path: str, optional
            file path of the baseline notch list
        overlap_factor: float, optional
            factor by which to overlap the segments in the psd and csd estimation.
            Default is 1/2, if set to 0 no overlap is performed.
        zeropad_csd: bool, optional
            if True, applies zeropadding in the csd estimation. True by default.
        window_fftgram: str, optional
            what type of window to use to produce the fftgrams
        overlap_factor_welch_psd: float, optional
            Amount of overlap between data blocks used in pwelch method (range between 0 and 1)
            (default 0, no overlap)
        N_average_segments_welch_psd: int, optional
            Number of segments used for PSD averaging (from both sides of the segment of interest)
            N_avg_segs should be even and >= 2
        """
        self.name = name
        self.interferometer_1 = interferometer_1
        self.interferometer_2 = interferometer_2
        self.calibration_epsilon = calibration_epsilon
        self.notch_list_path = notch_list_path
        self.overlap_factor = overlap_factor
        self.zeropad_csd = zeropad_csd
        self.window_fftgram = window_fftgram
        self.overlap_factor_welch_psd = overlap_factor_welch_psd
        self.N_average_segments_welch_psd = N_average_segments_welch_psd
        self._tensor_orf_calculated = False
        self._vector_orf_calculated = False
        self._scalar_orf_calculated = False
        self._gamma_v_calculated = False
        self.sampling_frequency = sampling_frequency
        self.duration = duration
        self.frequencies = frequencies
        self.minimum_frequency = max(
            interferometer_1.minimum_frequency, interferometer_2.minimum_frequency
        )
        self.maximum_frequency = min(
            interferometer_1.maximum_frequency, interferometer_2.maximum_frequency
        )

    def __eq__(self, other):
        if not type(self) == type(other):
            return False
        else:
            return all(
                [
                    getattr(self, key) == getattr(other, key)
                    for key in [
                        "name",
                        "interferometer_1",
                        "interferometer_2",
                        "calibration_epsilon",
                        "duration",
                        "frequencies",
                    ]
                ]
            )

    @property
    def tensor_overlap_reduction_function(self):
        if not self._tensor_orf_calculated:
            self._tensor_orf = self.calc_baseline_orf("tensor")
            self._tensor_orf_calculated = True
        return self._tensor_orf

    @property
    def overlap_reduction_function(self):
        return self.tensor_overlap_reduction_function

    @property
    def vector_overlap_reduction_function(self):
        if not self._vector_orf_calculated:
            self._vector_orf = self.calc_baseline_orf("vector")
            self._vector_orf_calculated = True
        return self._vector_orf

    @property
    def scalar_overlap_reduction_function(self):
        if not self._scalar_orf_calculated:
            self._scalar_orf = self.calc_baseline_orf("scalar")
            self._scalar_orf_calculated = True
        return self._scalar_orf

    def set_frequency_mask(self, notch_list_path):
        mask = (self.frequencies >= self.minimum_frequency) & (
            self.frequencies <= self.maximum_frequency
        )
        if notch_list_path:
            notch_list = StochNotchList.load_from_file(notch_list_path)
            _, notch_mask = notch_list.get_idxs(self.frequencies)
            mask = np.logical_and(mask, notch_mask)
        return mask

    @property
    def gamma_v(self):
        if not self._gamma_v_calculated:
            self._gamma_v = self.calc_baseline_orf("right_left")
            self._gamma_v_calculated = True
        return self._gamma_v

    @property
    def duration(self):
        if self._duration_set:
            return self._duration
        else:
            raise ValueError("Duration not yet set")

    @duration.setter
    def duration(self, dur):
        """Sets the duration for the Baseline and interferometers

        If `duration` is passed, check that it matches the `duration`
        in the interferometers, if present.
        If not passed, check that the durations in the interferometers
        match each other, if present, and set the Baseline duration from
        the interferometer durations.
        If not passed and only one of the interferometers has the duration
        set, set the Baseline duration and duration for the other
        interferometer from that.
        Requires that either `duration` is not None or at least one of the
        interferometers has the `duration` set.

        Parameters
        ==========
        duration: float, optional
            The duration to set for the Baseline and interferometers
        """
        if dur is not None:
            self.check_durations_match_baseline_ifos(dur)
            self._duration = dur
            if not self.interferometer_1.duration:
                self.interferometer_1.duration = dur
            if not self.interferometer_2.duration:
                self.interferometer_2.duration = dur
            self._duration_set = True
        elif self.interferometer_1.duration and self.interferometer_2.duration:
            self.check_ifo_durations_match()
            self.duration = self.interferometer_1.duration
            self._duration_set = True
        elif self.interferometer_1.duration:
            self.duration = self.interferometer_1.duration
            self.interferometer_2.duration = self.interferometer_1.duration
            self._duration_set = True
        elif self.interferometer_2.duration:
            self.duration = self.interferometer_2.duration
            self.interferometer_1.duration = self.interferometer_2.duration
            self._duration_set = True
        else:
            warnings.warn("Neither baseline nor interferometer duration is set.")
            self._duration = dur
            self._duration_set = True

    @property
    def frequencies(self):
        if self._frequencies_set:
            return self._frequencies
        else:
            raise ValueError("frequencies have not yet been set")

    @frequencies.setter
    def frequencies(self, freqs):
        self._frequencies = freqs
        self._frequencies_set = True
        # delete the orfs, set the calculated flag to zero
        if self._tensor_orf_calculated:
            delattr(self, "_tensor_orf")
            self._tensor_orf_calculated = False
        if self._scalar_orf_calculated:
            delattr(self, "_scalar_orf")
            self._scalar_orf_calculated = False
        if self._vector_orf_calculated:
            delattr(self, "_vector_orf")
            self._vector_orf_calculated = False

    def check_durations_match_baseline_ifos(self, duration):
        if self.interferometer_1.duration and self.interferometer_2.duration:
            self.check_ifo_durations_match()
            if not duration == self.interferometer_1.duration:
                raise AssertionError(
                    "Interferometer durations do not match given Baseline duration!"
                )
        elif self.interferometer_1.duration:
            if not duration == self.interferometer_1.duration:
                raise AssertionError(
                    "Interferometer_1 duration does not match given Baseline duration!"
                )
        elif self.interferometer_2.duration:
            if not duration == self.interferometer_2.duration:
                raise AssertionError(
                    "Interferometer_2 duration does not match given Baseline duration!"
                )

    def check_ifo_durations_match(self):
        if not (self.interferometer_1.duration == self.interferometer_2.duration):
            raise AssertionError("Interferometer durations do not match each other!")

    @property
    def sampling_frequency(self):
        if hasattr(self, "_sampling_frequency"):
            return self._sampling_frequency
        else:
            raise ValueError("sampling frequency not set")

    @sampling_frequency.setter
    def sampling_frequency(self, sampling_frequency):
        """Sets the sampling_frequency for the Baseline and interferometers

        If `sampling_frequency` is passed, check that it matches the `sampling_frequency`
        in the interferometers, if present.
        If not passed, check that the sampling_frequencies in the interferometers
        match each other, if present, and set the Baseline sampling_frequency from
        the sampling_frequencies.
        If not passed and only one of the interferometers has the sampling_frequency
        set, set the Baseline sampling_frequency and sampling_frequency for the other
        interferometer from that.
        Requires that either `sampling_frequency` is not None or at least one of the
        interferometers has the `sampling_frequency` set.

        Parameters
        ==========
        sampling_frequency: float, optional
            The sampling_frequency to set for the Baseline and interferometers
        """
        if sampling_frequency is not None:
            self.check_sampling_frequencies_match_baseline_ifos(sampling_frequency)
            self._sampling_frequency = sampling_frequency
            if not self.interferometer_1.sampling_frequency:
                self.interferometer_1.sampling_frequency = sampling_frequency
            if not self.interferometer_2.sampling_frequency:
                self.interferometer_2.sampling_frequency = sampling_frequency
            self._sampling_frequency_set = True
        elif (
            self.interferometer_1.sampling_frequency
            and self.interferometer_2.sampling_frequency
        ):
            self.check_ifo_sampling_frequencies_match()
            self._sampling_frequency = self.interferometer_1.sampling_frequency
            self._sampling_frequency_set = True
        elif self.interferometer_1.sampling_frequency:
            self.sampling_frequency = self.interferometer_1.sampling_frequency
            self.interferometer_2.sampling_frequency = (
                self.interferometer_1.sampling_frequency
            )
            self._sampling_frequency_set = True
        elif self.interferometer_2.sampling_frequency:
            self._sampling_frequency = self.interferometer_2.sampling_frequency
            self.interferometer_1.sampling_frequency = (
                self.interferometer_2.sampling_frequency
            )
            self._sampling_frequency_set = True
        else:
            warnings.warn(
                "Neither baseline nor interferometer sampling_frequency is set."
            )
            self._sampling_frequency = sampling_frequency
            self._sampling_frequency_set = True

    @property
    def badGPStimes(self):
        if hasattr(self, "_badGPStimes"):
            return self._badGPStimes
        else:
            raise ValueError(
                "bad GPS times are not set - need to run delta_sigma_cut first."
            )

    @badGPStimes.setter
    def badGPStimes(self, badGPStimes):
        self._badGPStimes = badGPStimes

    @property
    def delta_sigmas(self):
        if hasattr(self, "delta_sigmas"):
            return self._delta_sigmas
        else:
            raise ValueError(
                "delta_sigmas are not set - need to run delta_sigma_cut first."
            )

    @delta_sigmas.setter
    def delta_sigmas(self, delta_sigmas):
        self._delta_sigmas = delta_sigmas

    def check_sampling_frequencies_match_baseline_ifos(self, sampling_frequency):
        if (
            self.interferometer_1.sampling_frequency
            and self.interferometer_2.sampling_frequency
        ):
            self.check_ifo_sampling_frequencies_match()
            if not sampling_frequency == self.interferometer_1.sampling_frequency:
                raise AssertionError(
                    "Interferometer sampling_frequencies do not match given Baseline sampling_frequency!"
                )
        elif self.interferometer_1.sampling_frequency:
            if not sampling_frequency == self.interferometer_1.sampling_frequency:
                raise AssertionError(
                    "Interferometer_1 sampling_frequency does not match given Baseline sampling_frequency!"
                )
        elif self.interferometer_2.sampling_frequency:
            if not sampling_frequency == self.interferometer_2.sampling_frequency:
                raise AssertionError(
                    "Interferometer_2 sampling_frequency does not match given Baseline sampling_frequency!"
                )

    def check_ifo_sampling_frequencies_match(self):
        if not (
            self.interferometer_1.sampling_frequency
            == self.interferometer_2.sampling_frequency
        ):
            raise AssertionError(
                "Interferometer sampling_frequencies do not match each other!"
            )

    def calc_baseline_orf(self, polarization):
        return calc_orf(
            self.frequencies,
            self.interferometer_1.vertex,
            self.interferometer_2.vertex,
            self.interferometer_1.x,
            self.interferometer_2.x,
            self.interferometer_1.y,
            self.interferometer_2.y,
            polarization,
        )

    @classmethod
    def from_interferometers(
        cls,
        interferometers,
        duration=None,
        calibration_epsilon=0,
    ):
        name = "".join([ifo.name for ifo in interferometers])
        return cls(
            name=name,
            interferometer_1=interferometers[0],
            interferometer_2=interferometers[1],
            duration=duration,
            calibration_epsilon=calibration_epsilon,
        )

    @classmethod
    def from_parameters(
        cls,
        interferometer_1,
        interferometer_2,
        parameters,
        frequencies=None,
    ):
        name = interferometer_1.name + interferometer_2.name
        return cls(
            name=name,
            interferometer_1=interferometer_1,
            interferometer_2=interferometer_2,
            duration=parameters.segment_duration,
            calibration_epsilon=parameters.calibration_epsilon,
            frequencies=frequencies,
            notch_list_path=parameters.notch_list_path,
            overlap_factor=parameters.overlap_factor,
            zeropad_csd=parameters.zeropad_csd,
            window_fftgram=parameters.window_fftgram,
            overlap_factor_welch_psd=parameters.overlap_factor_welch_psd,
            N_average_segments_welch_psd=parameters.N_average_segments_welch_psd,
            sampling_frequency=parameters.new_sample_rate,
        )

    @classmethod
    def load_from_pickle(cls, filename):
        """Loads entire baseline object from pickle file"""
        with open(filename, "rb") as f:
            return pickle.load(f)

    def save_to_pickle(self, filename):
        """Saves entire baseline object to pickle file"""
        with open(filename, "wb") as f:
            pickle.dump(self, f)

    def set_cross_and_power_spectral_density(self, frequency_resolution):
        """Sets the power spectral density in each interferometer
        and the cross spectral density for the baseline object when data are available

        Parameters
        ==========
        frequency_resolution: float
            the frequency resolution at which the cross and power spectral densities are calculated.
        """
        try:
            self.interferometer_1.set_psd_spectrogram(
                frequency_resolution,
                overlap_factor=self.overlap_factor,
                window_fftgram=self.window_fftgram,
                overlap_factor_welch_psd=self.overlap_factor_welch_psd,
                N_average_segments_welch_psd=self.N_average_segments_welch_psd,
            )
        except AttributeError:
            raise AssertionError(
                "Interferometer {self.interferometer_1.name} has no timeseries data! Need to set timeseries data in the interferometer first."
            )
        try:
            self.interferometer_2.set_psd_spectrogram(
                frequency_resolution,
                overlap_factor=self.overlap_factor,
                window_fftgram=self.window_fftgram,
                overlap_factor_welch_psd=self.overlap_factor_welch_psd,
                N_average_segments_welch_psd=self.N_average_segments_welch_psd,
            )
        except AttributeError:
            raise AssertionError(
                "Interferometer {self.interferometer_2.name} has no timeseries data! Need to set timeseries data in the interferometer first."
            )
        self.csd = cross_spectral_density(
            self.interferometer_1.timeseries,
            self.interferometer_2.timeseries,
            self.duration,
            frequency_resolution,
            overlap_factor=self.overlap_factor,
            zeropad=self.zeropad_csd,
            window_fftgram=self.window_fftgram,
        )

        # TODO: make this less fragile.
        # For now, reset frequencies,
        # recalculate ORF in case frequencies have changed.
        self._tensor_orf_calculated = False
        self.frequencies = self.csd.frequencies.value

    def set_average_power_spectral_densities(self):
        """If psds have been calculated, sets the average psd in each ifo"""
        try:
            self.interferometer_1.set_average_psd(self.N_average_segments_welch_psd)
            self.interferometer_2.set_average_psd(self.N_average_segments_welch_psd)
        except AttributeError:
            print(
                "PSDs have not been calculated yet! Need to set_cross_and_power_spectral_density first."
            )

        # TODO: make this less fragile.
        # For now, recalculate ORF in case frequencies have changed.
        self._tensor_orf_calculated = False
        self.frequencies = self.csd.frequencies.value

    def set_average_cross_spectral_density(self):
        """If csd has been calculated, sets the average csd for the baseline"""
        stride = self.duration * (1 - self.overlap_factor)
        csd_segment_offset = int(np.ceil(self.duration / stride))
        try:
            self.average_csd = coarse_grain_spectrogram(self.csd)[
                csd_segment_offset : -(csd_segment_offset + 1) + 1
            ]
        except AttributeError:
            print(
                "CSD has not been calculated yet! Need to set_cross_and_power_spectral_density first."
            )
        # TODO: make this less fragile.
        # For now, recalculate ORF in case frequencies have changed.
        self._tensor_orf_calculated = False

    def crop_frequencies_average_psd_csd(self, flow, fhigh):
        """crop frequencies of average PSDs and CSDS. Done in place. This is not completely implemented yet.

        Parameters:
        ===========
            flow: float
                low frequency
            fhigh: float
                high frequency
        """
        deltaF = self.frequencies[1] - self.frequencies[0]
        indexes = (self.frequencies >= flow) * (self.frequencies <= fhigh)
        # reset frequencies
        self.frequencies = self.frequencies[indexes]

        if hasattr(self.interferometer_1, "average_psd"):
            self.interferometer_1.average_psd = (
                self.interferometer_1.average_psd.crop_frequencies(flow, fhigh + deltaF)
            )
        if hasattr(self.interferometer_2, "average_psd"):
            self.interferometer_2.average_psd = (
                self.interferometer_2.average_psd.crop_frequencies(flow, fhigh + deltaF)
            )
        if hasattr(self, "average_csd"):
            self.average_csd = self.average_csd.crop_frequencies(flow, fhigh + deltaF)

    def set_point_estimate_sigma_spectrogram(
        self, weight_spectrogram=False, alpha=0, fref=25, flow=20, fhigh=1726
    ):
        """Set point estimate and sigma spectrogram. Resulting spectrogram
        *does not include frequency weighting for alpha*.
        """
        # set CSD if not set
        # self.set_average_cross_spectral_density()

        # set PSDs if not set
        # self.set_average_power_spectral_densities()

        self.crop_frequencies_average_psd_csd(flow, fhigh)

        # don't get rid of information unless we need to.
        Y_fs, var_fs = calculate_point_estimate_sigma_spectrogram(
            self.frequencies,
            self.average_csd,
            self.interferometer_1.average_psd,
            self.interferometer_2.average_psd,
            self.overlap_reduction_function,
            self.sampling_frequency,
            self.duration,
            weight_spectrogram=weight_spectrogram,
            fref=fref,
            alpha=alpha,
        )

        if weight_spectrogram:
            self.spectrogram_alpha_weight = alpha
        else:
            self.spectrogram_alpha_weight = 0

        sigma_name = (
            self.name + f" sigma spectrogram alpha={self.spectrogram_alpha_weight}"
        )
        self.point_estimate_spectrogram = gwpy.spectrogram.Spectrogram(
            Y_fs,
            times=self.average_csd.times,
            frequencies=self.average_csd.frequencies,
            name=self.name + f" with alpha={self.spectrogram_alpha_weight}",
        )
        self.sigma_spectrogram = gwpy.spectrogram.Spectrogram(
            np.sqrt(var_fs),
            times=self.average_csd.times,
            frequencies=self.average_csd.frequencies,
            name=sigma_name,
        )

    def set_point_estimate_sigma_spectrum(
        self,
        badtimes=None,
        weight_spectrogram=False,
        alpha=0,
        fref=25,
        flow=20,
        fhigh=1726,
        notch_list_path="",
    ):
        """Sets time-integrated point estimate spectrum and variance in each frequency bin.
        Point estimate is *unweighted* by alpha.

        Parameters
        ==========
        badtimes: np.array, optional
            array of times to exclude from point estimate/sigma calculation. If no times are passed, none will be excluded.
        weight_spectrogram: bool, optional
            weight spectrogram flag; if True, the spectrogram will be re-weighted using the alpha passed here.Default is False.
        alpha: float, optional
            spectral index to use in the re-weighting. Default is 0.
        fref: float, optional
            reference frequency to use in the re-weighting. Default is 25.
        flow: float, optional
            low frequency. Default is 20 Hz.
        fhigh: float, optional
            high frequency. Default is 1726 Hz.
        notch_list_path: str, optional
            path to the notch list to use in the spectrum. If none is passed no notches will be applied - even if set in the baseline. This is to ensure notching isn't applied automatically to spectra; it is applied automatically only when integrating over frequencies.
        """

        # set unweighted point estimate and sigma spectrograms
        if not hasattr(self, "point_estimate_spectrogram"):
            logger.info(
                "Point estimate and sigma spectrograms are not set yet. setting now..."
            )
            self.set_point_estimate_sigma_spectrogram(
                weight_spectrogram=weight_spectrogram,
                alpha=alpha,
                fref=fref,
                flow=flow,
                fhigh=fhigh,
            )
        deltaF = self.frequencies[1] - self.frequencies[0]

        if notch_list_path:
            lines_object = StochNotchList.load_from_file(notch_list_path)
            notches, _ = lines_object.get_idxs(self.frequencies)
        else:
            notches = np.array([], dtype=int)

        if badtimes is None:
            if hasattr(self, "badGPStimes"):
                badtimes = self.badGPStimes
            else:
                badtimes = np.array([])

        # should be True for each bad time
        bad_times_indexes = np.array(
            [np.any(t == badtimes) for t in self.point_estimate_spectrogram.times.value]
        )

        logger.info(f"{np.sum(bad_times_indexes)} bad segments removed.")

        # start time, for metadata
        epoch = self.point_estimate_spectrogram.times[0]

        self.point_estimate_spectrogram[bad_times_indexes, :] = 0
        self.sigma_spectrogram[bad_times_indexes, :] = np.inf

        if self.sampling_frequency is None:
            raise ValueError(
                "the sampling frequency is not set! Cannot proceed with spectrum calculation."
            )

        point_estimate, sigma = postprocess_Y_sigma(
            self.point_estimate_spectrogram.value,
            self.sigma_spectrogram.value**2,
            self.duration,
            deltaF,
            self.sampling_frequency,
        )

        # REWEIGHT FUNCTION, self.spectrogram_alpha_weight is old weight, supplied alpha is new weight.
        # apply notches now - if passed.
        point_estimate[notches] = 0.0
        sigma[notches] = np.inf

        self.point_estimate_spectrum = gwpy.frequencyseries.FrequencySeries(
            point_estimate,
            frequencies=self.frequencies,
            name=self.name + "unweighted point estimate spectrum",
            epoch=epoch,
        )
        self.sigma_spectrum = gwpy.frequencyseries.FrequencySeries(
            np.sqrt(sigma),
            frequencies=self.frequencies,
            name=self.name + "unweighted sigma spectrum",
            epoch=epoch,
        )
        self.point_estimate_alpha = 0

    def set_point_estimate_sigma(
        self,
        badtimes=None,
        apply_weighting=True,
        alpha=0,
        fref=25,
        flow=20,
        fhigh=1726,
        notch_list_path="",
    ):
        """Set point estimate sigma based on a set of parameters. This is estimate of omega_gw in each frequency bin.

        Parameters
        ==========
        badtimes: np.array, optional
            array of times to exclude from point estimate/sigma calculation. If no times are passed, none will be excluded.
        apply_weighting: bool, optional
            apply weighting flag; if True, the point estimate and sigma will be weighted using the alpha passed here. Default is True.
        alpha: float, optional
            spectral index to use in the re-weighting. Default is 0.
        fref: float, optional
            reference frequency to use in the re-weighting. Default is 25.
        flow: float, optional
            low frequency. Default is 20 Hz.
        fhigh: float, optional
            high frequency. Default is 1726 Hz.
        notch_list_path: str, optional
            path to the notch list to use in the spectrum; if the notch_list isn't set in the baseline, user can pass it directly here. If it is not set and if none is passed no notches will be applied.
        """
        # TODO: Add check if badtimes is passed and point estimate spectrum
        # already exists...
        if not hasattr(self, "point_estimate_spectrum"):
            logger.info(
                "Point estimate and sigma spectra have not been set before. Setting it now..."
            )
            logger.debug(
                "No weighting supplied in setting of spectrum. Supplied when combining for final sigma"
            )
            self.set_point_estimate_sigma_spectrum(
                badtimes=badtimes,
                # notch_list_path=notch_list_path,
                weight_spectrogram=False,
                alpha=alpha,
                fref=fref,
                flow=flow,
                fhigh=fhigh,
            )

        # crop frequencies according to params before combining over them
        deltaF = self.frequencies[1] - self.frequencies[0]
        Y_spec = self.point_estimate_spectrum.crop(flow, fhigh + deltaF)
        sigma_spec = self.sigma_spectrum.crop(flow, fhigh + deltaF)
        freq_band_cut = (self.frequencies >= flow) & (self.frequencies <= fhigh)
        # self.frequencies = self.frequencies[freq_band_cut]

        # check notch list
        # TODO: make this less fragile...at the moment these indexes
        # must agree with those after cropping, so the notches must agree with the params
        # struct in some way. Seems dangerous
        if self.notch_list_path:
            logger.debug("loading notches from", self.notch_list_path)
            lines_object = StochNotchList.load_from_file(self.notch_list_path)
            _, notch_indexes = lines_object.get_idxs(Y_spec.frequencies.value)
        elif notch_list_path:
            logger.debug("loading notches from", notch_list_path)
            lines_object = StochNotchList.load_from_file(notch_list_path)
            _, notch_indexes = lines_object.get_idxs(Y_spec.frequencies.value)
        else:
            notch_indexes = np.arange(Y_spec.size)

        # get Y, sigma
        if apply_weighting:
            Y, sigma = calc_Y_sigma_from_Yf_varf(
                Y_spec.value[notch_indexes],
                sigma_spec.value[notch_indexes] ** 2,
                freqs=self.frequencies[notch_indexes],
                alpha=alpha,
                fref=fref,
            )
        else:
            logger.info(
                "Be careful, in general weighting is not applied until this point"
            )
            Y, sigma = calc_Y_sigma_from_Yf_varf(
                self.point_estimate_spectrum.value, self.sigma_spectrogram.value**2
            )

        self.point_estimate = Y
        self.sigma = sigma

    def calculate_delta_sigma_cut(
        self,
        delta_sigma_cut,
        alphas,
        flow=20,
        fhigh=1726,
    ):
        """Calculates the delta sigma cut using the naive and average psds, if set in the baseline.

        Parameters
        ==========
        delta_sigma_cut: float
            the cutoff to implement in the delta sigma cut.
        alphas: list
            set of spectral indices to use in the delta sigma cut calculation.
        flow: float, optional
            low frequency. Default is 20 Hz.
        fhigh: float, optional
            high frequency. Default is 1726 Hz.
        """

        deltaF = self.frequencies[1] - self.frequencies[0]
        self.crop_frequencies_average_psd_csd(flow=flow, fhigh=fhigh)
        naive_psd_1_cropped = self.interferometer_1.psd_spectrogram.crop_frequencies(
            flow, fhigh + deltaF
        )
        naive_psd_2_cropped = self.interferometer_2.psd_spectrogram.crop_frequencies(
            flow, fhigh + deltaF
        )

        badGPStimes, delta_sigmas = run_dsc(
            delta_sigma_cut,
            self.duration,
            self.sampling_frequency,
            naive_psd_1_cropped,
            naive_psd_2_cropped,
            self.interferometer_1.average_psd,
            self.interferometer_2.average_psd,
            alphas,
            self.notch_list_path,
        )

        self.badGPStimes = badGPStimes
        self.delta_sigmas = delta_sigmas

    def save_data(
        self,
        save_data_type,
        filename,
    ):
        """Saves the overall point estimate Y, its error bar sigma,
        the frequency-dependent estimates and variances and the corresponding frequencies
        in the required save_data_type, which can be npz, pickle, json or hdf5.
        You can call upon this data afterwards when loaoding in using the ['key'] dictionary format.

        Parameters
        ==========
        save_data_type: str
            The required type of data file where the information will be stored
        filename: str
            the path/name of the file in which you want to save

        """

        if save_data_type == "pickle":
            save = self.pickle_save
            save_csd = self.pickle_save_csd
            ext = ".p"

        elif save_data_type == "npz":
            save = self.npz_save
            save_csd = self.npz_save_csd
            ext = ".npz"

        elif save_data_type == "json":
            save = self.json_save
            save_csd = self.json_save_csd
            ext = ".json"

        elif save_data_type == "hdf5":
            save = self.hdf5_save
            save_csd = self.hdf5_save_csd
            ext = ".h5"

        else:
            raise ValueError(
                "The provided data type is not supported, try using 'pickle', 'npz', 'json' or 'hdf5' instead."
            )
            
        save(
            f"{filename}{ext}",
            self.frequencies,
            self.point_estimate_spectrum,
            self.sigma_spectrum,
            self.point_estimate,
            self.sigma,
            self.point_estimate_spectrogram,
            self.sigma_spectrogram,
        )
        save_csd(
            f"psds_csds_{filename}{ext}",
            self.frequencies,
            self.average_csd,
            self.interferometer_1.average_psd,
            self.interferometer_2.average_psd,
        )

    def npz_save(
        self,
        filename,
        frequencies,
        point_estimate_spectrum,
        sigma_spectrum,
        point_estimate,
        sigma,
        point_estimate_spectrogram,
        sigma_spectrogram,
    ):
        np.savez(
            filename,
            frequencies=frequencies,
            point_estimate_spectrum=point_estimate_spectrum,
            sigma_spectrum=sigma_spectrum,
            point_estimate=point_estimate,
            sigma=sigma,
            point_estimate_spectrogram=point_estimate_spectrogram,
            sigma_spectrogram=sigma_spectrogram,
        )

    def pickle_save(
        self,
        filename,
        frequencies,
        point_estimate_spectrum,
        sigma_spectrum,
        point_estimate,
        sigma,
        point_estimate_spectrogram,
        sigma_spectrogram,
    ):
        save_dictionary = {
            "frequencies": frequencies,
            "point_estimate_spectrum": point_estimate_spectrum,
            "sigma_spectrum": sigma_spectrum,
            "point_estimate": point_estimate,
            "sigma": sigma,
            "point_estimate_spectrogram": point_estimate_spectrogram,
            "sigma_spectrogram": sigma_spectrogram,
        }

        with open(filename, "wb") as f:
            pickle.dump(save_dictionary, f)

    def json_save(
        self,
        filename,
        frequencies,
        point_estimate_spectrum,
        sigma_spectrum,
        point_estimate,
        sigma,
        point_estimate_spectrogram,
        sigma_spectrogram,
    ):
        list_freqs = frequencies.tolist()
        list_point_estimate_spectrum = point_estimate_spectrum.value.tolist()
        list_sigma_spectrum = sigma_spectrum.value.tolist()

        list_point_estimate_segment = point_estimate_spectrogram.value.tolist()
        point_estimate_segment_times = point_estimate_spectrogram.times.value.tolist()

        list_sigma_segment = sigma_spectrogram.value.tolist()
        sigma_segment_times = sigma_spectrogram.times.value.tolist()

        save_dictionary = {
            "frequencies": list_freqs,
            "point_estimate_spectrum": list_point_estimate_spectrum,
            "sigma_spectrum": list_sigma_spectrum,
            "point_estimate": point_estimate,
            "sigma": sigma,
            "point_estimate_spectrogram": list_point_estimate_segment,
            "point_estimate_spectrogram_times": point_estimate_segment_times,
            "sigma_spectrogram": list_sigma_segment,
            "sigma_spectrogram_times": sigma_segment_times,
        }

        with open(filename, "w") as outfile:
            json.dump(save_dictionary, outfile)
            
    def hdf5_save(
        self,
        filename,
        frequencies,
        point_estimate_spectrum,
        sigma_spectrum,
        point_estimate,
        sigma,
        point_estimate_spectrogram,
        sigma_spectrogram,
    ):
        hf = h5py.File(filename, "w")

        hf.create_dataset("freqs", data=frequencies)
        hf.create_dataset("point_estimate_spectrum", data=point_estimate_spectrum)
        hf.create_dataset("sigma_spectrum", data=sigma_spectrum)
        hf.create_dataset("point_estimate", data=point_estimate)
        hf.create_dataset("sigma", data=sigma)
        hf.create_dataset(
            "point_estimate_spectrogram", data=point_estimate_spectrogram
        ),
        hf.create_dataset("sigma_spectrogram", data=sigma_spectrogram)

        hf.close()

    def npz_save_csd(self, filename, frequencies, csd, avg_psd_1, avg_psd_2):
        np.savez(
            filename, frequencies = frequencies, average_csd = average_csd, avg_psd_1 = avg_psd_1, avg_psd_2 = avg_psd_2
        )

<<<<<<< HEAD
    def pickle_save_csd(self, filename,  frequencies, average_csd, avg_psd_1, avg_psd_2 ):
        # saveObject = (freqs, Y_f_new, var_f_new, Y_pyGWB_new, sigma_pyGWB_new)
=======
    def pickle_save_csd(self, filename, freqs, csd, psd_1, psd_2):
>>>>>>> 88f9cdc2

        save_dictionary = {
            "frequencies": frequencies,
            "average_csd": average_csd,
            "avg_psd_1": avg_psd_1,
            "avg_psd_2": avg_psd_2,
        }

        # with open(filename, "wb") as f:
        #   pickle.dump(saveObject, f)

        with open(filename, "wb") as f:
            pickle.dump(save_dictionary, f)

    def json_save_csd(self, filename,  frequencies, average_csd, avg_psd_1, avg_psd_2 ):
        """
        It seems that saving spectrograms in json does not work, hence everything is converted into a list and saved that way in the json file.
        A second issue is that json does not seem to recognise complex values, hence the csd is split up into a real and imaginary part.
        When loading in this json file, one needs to 'reconstruct' the csd as a spectrogram using these two lists and the times and frequencies.
        """
        list_freqs = frequencies.tolist()
        list_csd = average_csd.value.tolist()
        real_csd = np.zeros(np.shape(list_csd))
        imag_csd = np.zeros(np.shape(list_csd))
        for index, row in enumerate(list_csd):
            for j, elem in enumerate(row):
                real_csd[index, j] = elem.real
                imag_csd[index, j] = elem.imag
        real_csd_list = real_csd.tolist()
        imag_csd_list = imag_csd.tolist()
        csd_times = average_csd.times.value.tolist()
        list_psd_1 = avg_psd_1.value.tolist()
        psd_1_times = avg_psd_1.times.value.tolist()
        list_psd_2 = avg_psd_2.value.tolist()
        psd_2_times = avg_psd_2.times.value.tolist()

        save_dictionary = {
            "frequencies": list_freqs,
            "csd_real": real_csd_list,
            "csd_imag": imag_csd_list,
            "csd_times": csd_times,
            "avg_psd_1": list_psd_1,
            "psd_1_times": psd_1_times,
            "avg_psd_2": list_psd_2,
            "psd_2_times": psd_2_times,
        }

        with open(filename, "w") as outfile:
            json.dump(save_dictionary, outfile)
            
    def hdf5_save_csd(self, filename,  frequencies, average_csd, avg_psd_1, avg_psd_2):
        hf = h5py.File(filename, "w")

        csd_times = average_csd.times.value
        psd_1_times = avg_psd_1.times.value
        psd_2_times = avg_psd_2.times.value

        hf.create_dataset("freqs", data = frequencies)

        csd_group = hf.create_group("csd_group")

        csd_group.create_dataset("csd", data = average_csd)
        csd_group.create_dataset("csd_times", data = csd_times)

        psd_group = hf.create_group("psds_group")

        psd_1_group = hf.create_group("psds_group/psd_1")
        psd_1_group.create_dataset("psd_1", data = avg_psd_1)
        psd_1_group.create_dataset("psd_1_times", data = psd_1_times)

        psd_2_group = hf.create_group("psds_group/psd_2")
        psd_2_group.create_dataset("psd_2", data = avg_psd_2)
        psd_2_group.create_dataset("psd_2_times", data = psd_2_times)

        hf.close()


def get_baselines(interferometers, frequencies=None):
    """
    Parameters
    ==========
    interferometers: list of bilby interferometer objects
    """
    Nd = len(interferometers)

    combo_tuples = []
    for j in range(1, Nd):
        for k in range(j):
            combo_tuples.append((k, j))

    baselines = []
    for i, j in combo_tuples:
        base_name = f"{interferometers[i].name} - {interferometers[j].name}"
        baselines.append(
            Baseline(
                base_name,
                interferometers[i],
                interferometers[j],
                frequencies=frequencies,
            )
        )
    return baselines<|MERGE_RESOLUTION|>--- conflicted
+++ resolved
@@ -814,7 +814,6 @@
             alphas,
             self.notch_list_path,
         )
-
         self.badGPStimes = badGPStimes
         self.delta_sigmas = delta_sigmas
 
@@ -991,13 +990,7 @@
         np.savez(
             filename, frequencies = frequencies, average_csd = average_csd, avg_psd_1 = avg_psd_1, avg_psd_2 = avg_psd_2
         )
-
-<<<<<<< HEAD
-    def pickle_save_csd(self, filename,  frequencies, average_csd, avg_psd_1, avg_psd_2 ):
-        # saveObject = (freqs, Y_f_new, var_f_new, Y_pyGWB_new, sigma_pyGWB_new)
-=======
     def pickle_save_csd(self, filename, freqs, csd, psd_1, psd_2):
->>>>>>> 88f9cdc2
 
         save_dictionary = {
             "frequencies": frequencies,
