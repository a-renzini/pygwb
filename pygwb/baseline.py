import warnings

<<<<<<< HEAD
=======
import numpy as np
>>>>>>> a22eda0b
from bilby.core.utils import create_frequency_series

from .notch import StochNotchList
from .orfs import calc_orf
<<<<<<< HEAD
from .spectral import cross_spectral_density
=======
from .spectral import coarse_grain_spectrogram, cross_spectral_density
>>>>>>> a22eda0b


class Baseline(object):
    def __init__(
        self,
        name,
        interferometer_1,
        interferometer_2,
        duration=None,  # this is now the overall duration - not linked to the freqs!
        # sampling_frequency=None,
        frequencies=None,
        calibration_epsilon=0,
        notch_list=None,
        do_overlap=False,
        overlap_factor=0.5,
        zeropad_psd=False,
        zeropad_csd=True,
        window_fftgram="hann",
        do_overlap_welch_psd=True,
    ):
        """
        Parameters
        ----------
        name: str
            Name for the baseline, e.g H1H2
        interferometer_1/2: bilby Interferometer object
            the two detectors spanning the baseline
        frequencies: array_like, optional
            the frequency array for the Baseline and
            interferometers
        calibration_epsilon: float
            calibration uncertainty for this baseline
        notch_list: str
            filename of the baseline notch list
        """
        self.name = name
        self.interferometer_1 = interferometer_1  # inherit duration from ifos; if ifos have data check it is the same length
        self.interferometer_2 = interferometer_2
        self.calibration_epsilon = calibration_epsilon
        self.notch_list = notch_list
        self.do_overlap = do_overlap
        self.overlap_factor = overlap_factor
        self.zeropad_psd = zeropad_psd
        self.zeropad_csd = zeropad_csd
        self.window_fftgram = window_fftgram
        self.do_overlap_welch_psd = do_overlap_welch_psd
        self._tensor_orf_calculated = False
        self._vector_orf_calculated = False
        self._scalar_orf_calculated = False
        self._gamma_v_calculated = False
        self.set_duration(duration)
        # self.set_sampling_frequency(sampling_frequency)
        self.set_frequencies(frequencies)
        self.minimum_frequency = max(
            interferometer_1.minimum_frequency, interferometer_2.minimum_frequency
        )
        self.maximum_frequency = min(
            interferometer_1.maximum_frequency, interferometer_2.maximum_frequency
        )
        # self.frequency_mask = self.set_frequency_mask(notch_list)

    def __eq__(self, other):
        if not type(self) == type(other):
            return False
        else:
            return all(
                [
                    getattr(self, key) == getattr(other, key)
                    for key in [
                        "name",
                        "interferometer_1",
                        "interferometer_2",
                        "calibration_epsilon",
                        "duration",
                        "frequencies",
                    ]
                ]
            )

    @property
    def tensor_overlap_reduction_function(self):
        if not self._tensor_orf_calculated:
            self._tensor_orf = self.calc_baseline_orf("tensor")
            self._tensor_orf_calculated = True
        return self._tensor_orf

    @property
    def overlap_reduction_function(self):
        return self.tensor_overlap_reduction_function

    @property
    def vector_overlap_reduction_function(self):
        if not self._vector_orf_calculated:
            self._vector_orf = self.calc_baseline_orf("vector")
            self._vector_orf_calculated = True
        return self._vector_orf

    @property
    def scalar_overlap_reduction_function(self):
        if not self._scalar_orf_calculated:
            self._scalar_orf = self.calc_baseline_orf("scalar")
            self._scalar_orf_calculated = True
        return self._scalar_orf

    def set_frequency_mask(self, notch_list):
        mask = (self.frequencies >= self.minimum_frequency) & (
            self.frequencies <= self.maximum_frequency
        )
        if notch_list is not None:
            notch_list = StochNotchList.load_from_file(notch_list)
            _, notch_mask = notch_list.get_idxs(self.frequencies)
            mask = np.logical_and(mask, notch_mask)
        return mask

    @property
    def gamma_v(self):
        if not self._gamma_v_calculated:
            self._gamma_v = self.calc_baseline_orf("right_left")
            self._gamma_v_calculated = True
        return self._gamma_v

    def set_duration(self, duration):
        """Sets the duration for the Baseline and interferometers

        If `duration` is passed, check that it matches the `duration`
        in the interferometers, if present.
        If not passed, check that the durations in the interferometers
        match each other, if present, and set the Baseline duration from
        the interferometer durations.
        If not passed and only one of the interferometers has the duration
        set, set the Baseline duration and duration for the other
        interferometer from that.
        Requires that either `duration` is not None or at least one of the
        interferometers has the `duration` set.

        Parameters
        ==========
        duration: float, optional
            The duration to set for the Baseline and interferometers
        """
        if duration is not None:
            self.check_durations_match_baseline_ifos(duration)
            self.duration = duration
            if not self.interferometer_1.duration:
                self.interferometer_1.duration = duration
            if not self.interferometer_2.duration:
                self.interferometer_2.duration = duration
        elif self.interferometer_1.duration and self.interferometer_2.duration:
            self.check_ifo_durations_match()
            self.duration = self.interferometer_1.duration
        elif self.interferometer_1.duration:
            self.duration = self.interferometer_1.duration
            self.interferometer_2.duration = self.interferometer_1.duration
        elif self.interferometer_2.duration:
            self.duration = self.interferometer_2.duration
            self.interferometer_1.duration = self.interferometer_2.duration
        else:
            warnings.warn("Neither baseline nor interferometer duration is set.")
            self.duration = duration

    def set_frequencies(self, frequencies):
        if frequencies is None:
            warnings.warn("baseline frequencies have not been set.")
        self.frequencies = frequencies

    def check_durations_match_baseline_ifos(self, duration):
        if self.interferometer_1.duration and self.interferometer_2.duration:
            self.check_ifo_durations_match()
            if not duration == self.interferometer_1.duration:
                raise AssertionError(
                    "Interferometer durations do not match given Baseline duration!"
                )
        elif self.interferometer_1.duration:
            if not duration == self.interferometer_1.duration:
                raise AssertionError(
                    "Interferometer_1 duration does not match given Baseline duration!"
                )
        elif self.interferometer_2.duration:
            if not duration == self.interferometer_2.duration:
                raise AssertionError(
                    "Interferometer_2 duration does not match given Baseline duration!"
                )

    def check_ifo_durations_match(self):
        if not (self.interferometer_1.duration == self.interferometer_2.duration):
            raise AssertionError("Interferometer durations do not match each other!")

    def set_sampling_frequency(self, sampling_frequency):
        """Sets the sampling_frequency for the Baseline and interferometers

        If `sampling_frequency` is passed, check that it matches the `sampling_frequency`
        in the interferometers, if present.
        If not passed, check that the sampling_frequencies in the interferometers
        match each other, if present, and set the Baseline sampling_frequency from
        the sampling_frequencies.
        If not passed and only one of the interferometers has the sampling_frequency
        set, set the Baseline sampling_frequency and sampling_frequency for the other
        interferometer from that.
        Requires that either `sampling_frequency` is not None or at least one of the
        interferometers has the `sampling_frequency` set.

        Parameters
        ==========
        sampling_frequency: float, optional
            The sampling_frequency to set for the Baseline and interferometers
        """
        if sampling_frequency is not None:
            self.check_sampling_frequencies_match_baseline_ifos(sampling_frequency)
            self.sampling_frequency = sampling_frequency
            if not self.interferometer_1.sampling_frequency:
                self.interferometer_1.sampling_frequency = sampling_frequency
            if not self.interferometer_2.sampling_frequency:
                self.interferometer_2.sampling_frequency = sampling_frequency
        elif (
            self.interferometer_1.sampling_frequency
            and self.interferometer_2.sampling_frequency
        ):
            self.check_ifo_sampling_frequencies_match()
            self.sampling_frequency = self.interferometer_1.sampling_frequency
        elif self.interferometer_1.sampling_frequency:
            self.sampling_frequency = self.interferometer_1.sampling_frequency
            self.interferometer_2.sampling_frequency = (
                self.interferometer_1.sampling_frequency
            )
        elif self.interferometer_2.sampling_frequency:
            self.sampling_frequency = self.interferometer_2.sampling_frequency
            self.interferometer_1.sampling_frequency = (
                self.interferometer_2.sampling_frequency
            )
        else:
            raise AttributeError(
                "Need either interferometer sampling_frequency or sampling_frequency passed to __init__!"
            )

    def check_sampling_frequencies_match_baseline_ifos(self, sampling_frequency):
        if (
            self.interferometer_1.sampling_frequency
            and self.interferometer_2.sampling_frequency
        ):
            self.check_ifo_sampling_frequencies_match()
            if not sampling_frequency == self.interferometer_1.sampling_frequency:
                raise AssertionError(
                    "Interferometer sampling_frequencies do not match given Baseline sampling_frequency!"
                )
        elif self.interferometer_1.sampling_frequency:
            if not sampling_frequency == self.interferometer_1.sampling_frequency:
                raise AssertionError(
                    "Interferometer_1 sampling_frequency does not match given Baseline sampling_frequency!"
                )
        elif self.interferometer_2.sampling_frequency:
            if not sampling_frequency == self.interferometer_2.sampling_frequency:
                raise AssertionError(
                    "Interferometer_2 sampling_frequency does not match given Baseline sampling_frequency!"
                )

    def check_ifo_sampling_frequencies_match(self):
        if not (
            self.interferometer_1.sampling_frequency
            == self.interferometer_2.sampling_frequency
        ):
            raise AssertionError(
                "Interferometer sampling_frequencies do not match each other!"
            )

    def calc_baseline_orf(self, polarization):
        return calc_orf(
            self.frequencies,
            self.interferometer_1.vertex,
            self.interferometer_2.vertex,
            self.interferometer_1.x,
            self.interferometer_2.x,
            self.interferometer_1.y,
            self.interferometer_2.y,
            polarization,
        )

    @classmethod
    def from_interferometers(
        cls,
        interferometers,
        duration=None,
        calibration_epsilon=0,
    ):
        name = "".join([ifo.name for ifo in interferometers])
        return cls(
            name=name,
            interferometer_1=interferometers[0],
            interferometer_2=interferometers[1],
            duration=duration,
            calibration_epsilon=calibration_epsilon,
        )

    def set_cross_and_power_spectral_density(self, frequency_resolution):
        """Sets the power spectral density in each interferometer
        and the cross spectral density for the baseline object when data are available
        """
        try:
            self.interferometer_1.set_psd_spectrogram(
                frequency_resolution,
                do_overlap=self.do_overlap,
                overlap_factor=self.overlap_factor,
                zeropad=self.zeropad_psd,
                window_fftgram=self.window_fftgram,
                do_overlap_welch_psd=self.do_overlap_welch_psd,
            )
        except AttributeError:
            raise AssertionError(
                "Interferometer {self.interferometer_1.name} has no timeseries data! Need to set timeseries data in the interferometer first."
            )
        try:
            self.interferometer_2.set_psd_spectrogram(
                frequency_resolution,
                do_overlap=self.do_overlap,
                overlap_factor=self.overlap_factor,
                zeropad=self.zeropad_psd,
                window_fftgram=self.window_fftgram,
                do_overlap_welch_psd=self.do_overlap_welch_psd,
            )
        except AttributeError:
            raise AssertionError(
                "Interferometer {self.interferometer_2.name} has no timeseries data! Need to set timeseries data in the interferometer first."
            )
        self.csd = cross_spectral_density(
            self.interferometer_1.timeseries,
            self.interferometer_2.timeseries,
            self.duration,
            frequency_resolution,
            do_overlap=self.do_overlap,
            overlap_factor=self.overlap_factor,
            zeropad=self.zeropad_csd,
            window_fftgram=self.window_fftgram,
<<<<<<< HEAD
        )
=======
        )

    def set_average_power_spectral_densities(self):
        """If psds have been calculated, sets the average psd in each ifo"""
        try:
            self.interferometer_1.set_average_psd()
            self.interferometer_2.set_average_psd()
        except AttributeError:
            print(
                "PSDs have not been calculated yet! Need to set_cross_and_power_spectral_density first."
            )

    def set_average_cross_spectral_density(self):
        """If csd has been calculated, sets the average csd for the baseline"""
        stride = self.duration * (1 - self.overlap_factor)
        csd_segment_offset = int(np.ceil(self.duration / stride))
        try:
            self.average_csd = coarse_grain_spectrogram(self.csd)[
                csd_segment_offset : -(csd_segment_offset + 1) + 1
            ]
        except AttributeError:
            print(
                "CSD has not been calculated yet! Need to set_cross_and_power_spectral_density first."
            )
>>>>>>> a22eda0b
<|MERGE_RESOLUTION|>--- conflicted
+++ resolved
@@ -1,18 +1,11 @@
 import warnings
 
-<<<<<<< HEAD
-=======
 import numpy as np
->>>>>>> a22eda0b
 from bilby.core.utils import create_frequency_series
 
 from .notch import StochNotchList
 from .orfs import calc_orf
-<<<<<<< HEAD
-from .spectral import cross_spectral_density
-=======
 from .spectral import coarse_grain_spectrogram, cross_spectral_density
->>>>>>> a22eda0b
 
 
 class Baseline(object):
@@ -344,9 +337,6 @@
             overlap_factor=self.overlap_factor,
             zeropad=self.zeropad_csd,
             window_fftgram=self.window_fftgram,
-<<<<<<< HEAD
-        )
-=======
         )
 
     def set_average_power_spectral_densities(self):
@@ -370,5 +360,4 @@
         except AttributeError:
             print(
                 "CSD has not been calculated yet! Need to set_cross_and_power_spectral_density first."
-            )
->>>>>>> a22eda0b
+            )