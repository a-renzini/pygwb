--- conflicted
+++ resolved
@@ -90,7 +90,6 @@
             self._scalar_orf_calculated = True
         return self._scalar_orf
 
-<<<<<<< HEAD
     def set_frequency_mask(self, notch_list):
         mask = (self.frequencies >= self.minimum_frequency) & (
             self.frequencies <= self.maximum_frequency
@@ -100,14 +99,13 @@
             _, notch_mask = notch_list.get_idxs(self.frequencies)
             mask = np.logical_and(mask, notch_mask)
         return mask
-=======
+    
     @property
     def gamma_v(self):
         if not self._gamma_v_calculated:
             self._gamma_v = self.calc_baseline_orf("right_left")
             self._gamma_v_calculated = True
         return self._gamma_v
->>>>>>> 22a75fc2
 
     def set_duration(self, duration):
         """Sets the duration for the Baseline and interferometers
