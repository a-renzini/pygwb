import json
import pickle
import warnings

import gwpy.frequencyseries
import gwpy.spectrogram
import h5py
import numpy as np
from bilby.core.utils import create_frequency_series
from loguru import logger

from .delta_sigma_cut import run_dsc
from .notch import StochNotchList
from .orfs import calc_orf
from .postprocessing import postprocess_Y_sigma
from .spectral import coarse_grain_spectrogram, cross_spectral_density
from .util import calc_Y_sigma_from_Yf_varf, calculate_point_estimate_sigma_spectrogram


class Baseline(object):
    def __init__(
        self,
        name,
        interferometer_1,
        interferometer_2,
        duration=None,
        frequencies=None,
        calibration_epsilon=0,
        notch_list_path="",
        overlap_factor=0.5,
        zeropad_csd=True,
        window_fftgram="hann",
        N_average_segments_welch_psd=2,
        sampling_frequency=None,
    ):
        """
        Parameters
        ----------
        name: str
            Name for the baseline, e.g H1H2
        interferometer_1/2: bilby Interferometer object
            the two detectors spanning the baseline
        duration: float, optional
            the duration in seconds of each data segment in the interferometers.
            None by default, in which case duration is inherited from the interferometers.
        frequencies: array_like, optional
            the frequency array for the Baseline and
            interferometers
        calibration_epsilon: float, optional
            calibration uncertainty for this baseline
        notch_list_path: str, optional
            file path of the baseline notch list
        overlap_factor: float, optional
            factor by which to overlap the segments in the psd and csd estimation.
            Default is 1/2, if set to 0 no overlap is performed.
        zeropad_csd: bool, optional
            if True, applies zeropadding in the csd estimation. True by default.
        window_fftgram: str, optional
            what type of window to use to produce the fftgrams
        N_average_segments_welch_psd: int, optional
            Number of segments used for PSD averaging (from both sides of the segment of interest)
            N_avg_segs should be even and >= 2
        """
        self.name = name
        self.interferometer_1 = interferometer_1
        self.interferometer_2 = interferometer_2
        self.calibration_epsilon = calibration_epsilon
        self.notch_list_path = notch_list_path
        self.overlap_factor = overlap_factor
        self.zeropad_csd = zeropad_csd
        self.window_fftgram = window_fftgram
        self.N_average_segments_welch_psd = N_average_segments_welch_psd
        self._tensor_orf_calculated = False
        self._vector_orf_calculated = False
        self._scalar_orf_calculated = False
        self._gamma_v_calculated = False
        self.sampling_frequency = sampling_frequency
        self.duration = duration
        self.frequencies = frequencies
        self.minimum_frequency = max(
            interferometer_1.minimum_frequency, interferometer_2.minimum_frequency
        )
        self.maximum_frequency = min(
            interferometer_1.maximum_frequency, interferometer_2.maximum_frequency
        )

    def __eq__(self, other):
        if not type(self) == type(other):
            return False
        else:
            return all(
                [
                    getattr(self, key) == getattr(other, key)
                    for key in [
                        "name",
                        "interferometer_1",
                        "interferometer_2",
                        "calibration_epsilon",
                        "duration",
                        "frequencies",
                    ]
                ]
            )

    @property
    def tensor_overlap_reduction_function(self):
        if not self._tensor_orf_calculated:
            self._tensor_orf = self.calc_baseline_orf("tensor")
            self._tensor_orf_calculated = True
        return self._tensor_orf

    @property
    def overlap_reduction_function(self):
        return self.tensor_overlap_reduction_function

    @property
    def vector_overlap_reduction_function(self):
        if not self._vector_orf_calculated:
            self._vector_orf = self.calc_baseline_orf("vector")
            self._vector_orf_calculated = True
        return self._vector_orf

    @property
    def scalar_overlap_reduction_function(self):
        if not self._scalar_orf_calculated:
            self._scalar_orf = self.calc_baseline_orf("scalar")
            self._scalar_orf_calculated = True
        return self._scalar_orf

    def set_frequency_mask(self, notch_list_path):
        mask = (self.frequencies >= self.minimum_frequency) & (
            self.frequencies <= self.maximum_frequency
        )
        if notch_list_path:
            notch_list = StochNotchList.load_from_file(notch_list_path)
            _, notch_mask = notch_list.get_idxs(self.frequencies)
            mask = np.logical_and(mask, notch_mask)
        return mask

    @property
    def gamma_v(self):
        if not self._gamma_v_calculated:
            self._gamma_v = self.calc_baseline_orf("right_left")
            self._gamma_v_calculated = True
        return self._gamma_v

    @property
    def duration(self):
        if self._duration_set:
            return self._duration
        else:
            raise ValueError("Duration not yet set")

    @duration.setter
    def duration(self, dur):
        """Sets the duration for the Baseline and interferometers

        If `duration` is passed, check that it matches the `duration`
        in the interferometers, if present.
        If not passed, check that the durations in the interferometers
        match each other, if present, and set the Baseline duration from
        the interferometer durations.
        If not passed and only one of the interferometers has the duration
        set, set the Baseline duration and duration for the other
        interferometer from that.
        Requires that either `duration` is not None or at least one of the
        interferometers has the `duration` set.

        Parameters
        ==========
        duration: float, optional
            The duration to set for the Baseline and interferometers
        """
        if dur is not None:
            self.check_durations_match_baseline_ifos(dur)
            self._duration = dur
            if not self.interferometer_1.duration:
                self.interferometer_1.duration = dur
            if not self.interferometer_2.duration:
                self.interferometer_2.duration = dur
            self._duration_set = True
        elif self.interferometer_1.duration and self.interferometer_2.duration:
            self.check_ifo_durations_match()
            self.duration = self.interferometer_1.duration
            self._duration_set = True
        elif self.interferometer_1.duration:
            self.duration = self.interferometer_1.duration
            self.interferometer_2.duration = self.interferometer_1.duration
            self._duration_set = True
        elif self.interferometer_2.duration:
            self.duration = self.interferometer_2.duration
            self.interferometer_1.duration = self.interferometer_2.duration
            self._duration_set = True
        else:
            warnings.warn("Neither baseline nor interferometer duration is set.")
            self._duration = dur
            self._duration_set = True

    @property
    def frequencies(self):
        if self._frequencies_set:
            return self._frequencies
        else:
            raise ValueError("frequencies have not yet been set")

    @frequencies.setter
    def frequencies(self, freqs):
        self._frequencies = freqs
        self._frequencies_set = True
        # delete the orfs, set the calculated flag to zero
        if self._tensor_orf_calculated:
            delattr(self, "_tensor_orf")
            self._tensor_orf_calculated = False
        if self._scalar_orf_calculated:
            delattr(self, "_scalar_orf")
            self._scalar_orf_calculated = False
        if self._vector_orf_calculated:
            delattr(self, "_vector_orf")
            self._vector_orf_calculated = False

    def check_durations_match_baseline_ifos(self, duration):
        if self.interferometer_1.duration and self.interferometer_2.duration:
            self.check_ifo_durations_match()
            if not duration == self.interferometer_1.duration:
                raise AssertionError(
                    "Interferometer durations do not match given Baseline duration!"
                )
        elif self.interferometer_1.duration:
            if not duration == self.interferometer_1.duration:
                raise AssertionError(
                    "Interferometer_1 duration does not match given Baseline duration!"
                )
        elif self.interferometer_2.duration:
            if not duration == self.interferometer_2.duration:
                raise AssertionError(
                    "Interferometer_2 duration does not match given Baseline duration!"
                )

    def check_ifo_durations_match(self):
        if not (self.interferometer_1.duration == self.interferometer_2.duration):
            raise AssertionError("Interferometer durations do not match each other!")

    @property
    def sampling_frequency(self):
        if hasattr(self, "_sampling_frequency"):
            return self._sampling_frequency
        else:
            raise ValueError("sampling frequency not set")

    @sampling_frequency.setter
    def sampling_frequency(self, sampling_frequency):
        """Sets the sampling_frequency for the Baseline and interferometers

        If `sampling_frequency` is passed, check that it matches the `sampling_frequency`
        in the interferometers, if present.
        If not passed, check that the sampling_frequencies in the interferometers
        match each other, if present, and set the Baseline sampling_frequency from
        the sampling_frequencies.
        If not passed and only one of the interferometers has the sampling_frequency
        set, set the Baseline sampling_frequency and sampling_frequency for the other
        interferometer from that.
        Requires that either `sampling_frequency` is not None or at least one of the
        interferometers has the `sampling_frequency` set.

        Parameters
        ==========
        sampling_frequency: float, optional
            The sampling_frequency to set for the Baseline and interferometers
        """
        if sampling_frequency is not None:
            self.check_sampling_frequencies_match_baseline_ifos(sampling_frequency)
            self._sampling_frequency = sampling_frequency
            if not self.interferometer_1.sampling_frequency:
                self.interferometer_1.sampling_frequency = sampling_frequency
            if not self.interferometer_2.sampling_frequency:
                self.interferometer_2.sampling_frequency = sampling_frequency
            self._sampling_frequency_set = True
        elif (
            self.interferometer_1.sampling_frequency
            and self.interferometer_2.sampling_frequency
        ):
            self.check_ifo_sampling_frequencies_match()
            self._sampling_frequency = self.interferometer_1.sampling_frequency
            self._sampling_frequency_set = True
        elif self.interferometer_1.sampling_frequency:
            self.sampling_frequency = self.interferometer_1.sampling_frequency
            self.interferometer_2.sampling_frequency = (
                self.interferometer_1.sampling_frequency
            )
            self._sampling_frequency_set = True
        elif self.interferometer_2.sampling_frequency:
            self._sampling_frequency = self.interferometer_2.sampling_frequency
            self.interferometer_1.sampling_frequency = (
                self.interferometer_2.sampling_frequency
            )
            self._sampling_frequency_set = True
        else:
            warnings.warn(
                "Neither baseline nor interferometer sampling_frequency is set."
            )
            self._sampling_frequency = sampling_frequency
            self._sampling_frequency_set = True

    @property
    def badGPStimes(self):
        if hasattr(self, "_badGPStimes"):
            return self._badGPStimes
        else:
            raise ValueError(
                "bad GPS times are not set - need to run delta_sigma_cut first."
            )

    @badGPStimes.setter
    def badGPStimes(self, badGPStimes):
        self._badGPStimes = badGPStimes

    @property
    def delta_sigmas(self):
        if hasattr(self, "_delta_sigmas"):
            return self._delta_sigmas
        else:
            raise ValueError(
                "delta_sigmas are not set - need to run delta_sigma_cut first."
            )

    @delta_sigmas.setter
    def delta_sigmas(self, delta_sigmas):
        self._delta_sigmas = delta_sigmas

    def check_sampling_frequencies_match_baseline_ifos(self, sampling_frequency):
        if (
            self.interferometer_1.sampling_frequency
            and self.interferometer_2.sampling_frequency
        ):
            self.check_ifo_sampling_frequencies_match()
            if not sampling_frequency == self.interferometer_1.sampling_frequency:
                raise AssertionError(
                    "Interferometer sampling_frequencies do not match given Baseline sampling_frequency!"
                )
        elif self.interferometer_1.sampling_frequency:
            if not sampling_frequency == self.interferometer_1.sampling_frequency:
                raise AssertionError(
                    "Interferometer_1 sampling_frequency does not match given Baseline sampling_frequency!"
                )
        elif self.interferometer_2.sampling_frequency:
            if not sampling_frequency == self.interferometer_2.sampling_frequency:
                raise AssertionError(
                    "Interferometer_2 sampling_frequency does not match given Baseline sampling_frequency!"
                )

    def check_ifo_sampling_frequencies_match(self):
        if not (
            self.interferometer_1.sampling_frequency
            == self.interferometer_2.sampling_frequency
        ):
            raise AssertionError(
                "Interferometer sampling_frequencies do not match each other!"
            )

    def calc_baseline_orf(self, polarization):
        return calc_orf(
            self.frequencies,
            self.interferometer_1.vertex,
            self.interferometer_2.vertex,
            self.interferometer_1.x,
            self.interferometer_2.x,
            self.interferometer_1.y,
            self.interferometer_2.y,
            polarization,
        )

    @classmethod
    def from_interferometers(
        cls,
        interferometers,
        duration=None,
        calibration_epsilon=0,
    ):
        name = "".join([ifo.name for ifo in interferometers])
        return cls(
            name=name,
            interferometer_1=interferometers[0],
            interferometer_2=interferometers[1],
            duration=duration,
            calibration_epsilon=calibration_epsilon,
        )

    @classmethod
    def from_parameters(
        cls,
        interferometer_1,
        interferometer_2,
        parameters,
        frequencies=None,
    ):
        name = interferometer_1.name + interferometer_2.name
        return cls(
            name=name,
            interferometer_1=interferometer_1,
            interferometer_2=interferometer_2,
            duration=parameters.segment_duration,
            calibration_epsilon=parameters.calibration_epsilon,
            frequencies=frequencies,
            notch_list_path=parameters.notch_list_path,
            overlap_factor=parameters.overlap_factor,
            zeropad_csd=parameters.zeropad_csd,
            window_fftgram=parameters.window_fftgram,
            N_average_segments_welch_psd=parameters.N_average_segments_welch_psd,
            sampling_frequency=parameters.new_sample_rate,
        )

    @classmethod
    def load_from_pickle(cls, filename):
        """Loads entire baseline object from pickle file"""
        with open(filename, "rb") as f:
            return pickle.load(f)

    def save_to_pickle(self, filename):
        """Saves entire baseline object to pickle file"""
        with open(filename, "wb") as f:
            pickle.dump(self, f)

    def set_cross_and_power_spectral_density(self, frequency_resolution):
        """Sets the power spectral density in each interferometer
        and the cross spectral density for the baseline object when data are available

        Parameters
        ==========
        frequency_resolution: float
            the frequency resolution at which the cross and power spectral densities are calculated.
        """
        try:
            self.interferometer_1.set_psd_spectrogram(
                frequency_resolution,
                overlap_factor=self.overlap_factor,
                window_fftgram=self.window_fftgram,
            )
        except AttributeError:
            raise AssertionError(
                "Interferometer {self.interferometer_1.name} has no timeseries data! Need to set timeseries data in the interferometer first."
            )
        try:
            self.interferometer_2.set_psd_spectrogram(
                frequency_resolution,
                overlap_factor=self.overlap_factor,
                window_fftgram=self.window_fftgram,
            )
        except AttributeError:
            raise AssertionError(
                "Interferometer {self.interferometer_2.name} has no timeseries data! Need to set timeseries data in the interferometer first."
            )
        self.csd = cross_spectral_density(
            self.interferometer_1.timeseries,
            self.interferometer_2.timeseries,
            self.duration,
            frequency_resolution,
            overlap_factor=self.overlap_factor,
            zeropad=self.zeropad_csd,
            window_fftgram=self.window_fftgram,
        )

        # TODO: make this less fragile.
        # For now, reset frequencies,
        # recalculate ORF in case frequencies have changed.
        self._tensor_orf_calculated = False
        self.frequencies = self.csd.frequencies.value

    def set_average_power_spectral_densities(self):
        """If psds have been calculated, sets the average psd in each ifo"""
        try:
            self.interferometer_1.set_average_psd(self.N_average_segments_welch_psd)
            self.interferometer_2.set_average_psd(self.N_average_segments_welch_psd)
        except AttributeError:
            print(
                "PSDs have not been calculated yet! Need to set_cross_and_power_spectral_density first."
            )

        # TODO: make this less fragile.
        # For now, recalculate ORF in case frequencies have changed.
        # self._tensor_orf_calculated = False
        # self.frequencies = self.csd.frequencies.value

    def set_average_cross_spectral_density(self):
        """If csd has been calculated, sets the average csd for the baseline"""
        stride = self.duration * (1 - self.overlap_factor)
        csd_segment_offset = int(np.ceil(self.duration / stride))
        try:
            self.average_csd = coarse_grain_spectrogram(self.csd)[
                csd_segment_offset : -(csd_segment_offset + 1) + 1
            ]
        except AttributeError:
            print(
                "CSD has not been calculated yet! Need to set_cross_and_power_spectral_density first."
            )
        # TODO: make this less fragile.
        # For now, recalculate ORF in case frequencies have changed.
        self._tensor_orf_calculated = False
        self.frequencies = self.csd.frequencies.value

    def crop_frequencies_average_psd_csd(self, flow, fhigh):
        """crop frequencies of average PSDs and CSDS. Done in place. This is not completely implemented yet.

        Parameters:
        ===========
            flow: float
                low frequency
            fhigh: float
                high frequency
        """
        deltaF = self.frequencies[1] - self.frequencies[0]
        indexes = (self.frequencies >= flow) * (self.frequencies <= fhigh)
        # reset frequencies
        self.frequencies = self.frequencies[indexes]

        if hasattr(self.interferometer_1, "average_psd"):
            self.interferometer_1.average_psd = (
                self.interferometer_1.average_psd.crop_frequencies(flow, fhigh + deltaF)
            )
        if hasattr(self.interferometer_2, "average_psd"):
            self.interferometer_2.average_psd = (
                self.interferometer_2.average_psd.crop_frequencies(flow, fhigh + deltaF)
            )
        if hasattr(self, "average_csd"):
            self.average_csd = self.average_csd.crop_frequencies(flow, fhigh + deltaF)

    def set_point_estimate_sigma_spectrogram(
        self, weight_spectrogram=False, alpha=0, fref=25, flow=20, fhigh=1726
    ):
        """Set point estimate and sigma spectrogram. Resulting spectrogram
        *does not include frequency weighting for alpha*.
        """
        # set CSD if not set
        # self.set_average_cross_spectral_density()

        # set PSDs if not set
        # self.set_average_power_spectral_densities()

        self.crop_frequencies_average_psd_csd(flow, fhigh)

        # don't get rid of information unless we need to.
        Y_fs, var_fs = calculate_point_estimate_sigma_spectrogram(
            self.frequencies,
            self.average_csd,
            self.interferometer_1.average_psd,
            self.interferometer_2.average_psd,
            self.overlap_reduction_function,
            self.sampling_frequency,
            self.duration,
            weight_spectrogram=weight_spectrogram,
            fref=fref,
            alpha=alpha,
        )

        if weight_spectrogram:
            self.spectrogram_alpha_weight = alpha
        else:
            self.spectrogram_alpha_weight = 0

        sigma_name = (
            self.name + f" sigma spectrogram alpha={self.spectrogram_alpha_weight}"
        )
        self.point_estimate_spectrogram = gwpy.spectrogram.Spectrogram(
            Y_fs,
            times=self.average_csd.times,
            frequencies=self.average_csd.frequencies,
            name=self.name + f" with alpha={self.spectrogram_alpha_weight}",
        )
        self.sigma_spectrogram = gwpy.spectrogram.Spectrogram(
            np.sqrt(var_fs),
            times=self.average_csd.times,
            frequencies=self.average_csd.frequencies,
            name=sigma_name,
        )

    def set_point_estimate_sigma_spectrum(
        self,
        badtimes=None,
        weight_spectrogram=False,
        alpha=0,
        fref=25,
        flow=20,
        fhigh=1726,
        notch_list_path="",
    ):
        """Sets time-integrated point estimate spectrum and variance in each frequency bin.
        Point estimate is *unweighted* by alpha.

        Parameters
        ==========
        badtimes: np.array, optional
            array of times to exclude from point estimate/sigma calculation. If no times are passed, none will be excluded.
        weight_spectrogram: bool, optional
            weight spectrogram flag; if True, the spectrogram will be re-weighted using the alpha passed here.Default is False.
        alpha: float, optional
            spectral index to use in the re-weighting. Default is 0.
        fref: float, optional
            reference frequency to use in the re-weighting. Default is 25.
        flow: float, optional
            low frequency. Default is 20 Hz.
        fhigh: float, optional
            high frequency. Default is 1726 Hz.
        notch_list_path: str, optional
            path to the notch list to use in the spectrum. If none is passed no notches will be applied - even if set in the baseline. This is to ensure notching isn't applied automatically to spectra; it is applied automatically only when integrating over frequencies.
        """

        # set unweighted point estimate and sigma spectrograms
        if not hasattr(self, "point_estimate_spectrogram"):
            logger.info(
                "Point estimate and sigma spectrograms are not set yet. setting now..."
            )
            self.set_point_estimate_sigma_spectrogram(
                weight_spectrogram=weight_spectrogram,
                alpha=alpha,
                fref=fref,
                flow=flow,
                fhigh=fhigh,
            )
        deltaF = self.frequencies[1] - self.frequencies[0]

        if notch_list_path:
            lines_object = StochNotchList.load_from_file(notch_list_path)
            notches, _ = lines_object.get_idxs(self.frequencies)
        else:
            notches = np.array([], dtype=int)

        if badtimes is None:
            if hasattr(self, "badGPStimes"):
                badtimes = self.badGPStimes
            else:
                badtimes = np.array([])

        # should be True for each bad time
        bad_times_indexes = np.array(
            [np.any(t == badtimes) for t in self.point_estimate_spectrogram.times.value]
        )

        logger.info(f"{np.sum(bad_times_indexes)} bad segments removed.")

        # start time, for metadata
        epoch = self.point_estimate_spectrogram.times[0]

        self.point_estimate_spectrogram[bad_times_indexes, :] = 0
        self.sigma_spectrogram[bad_times_indexes, :] = np.inf

        if self.sampling_frequency is None:
            raise ValueError(
                "the sampling frequency is not set! Cannot proceed with spectrum calculation."
            )

        point_estimate, sigma = postprocess_Y_sigma(
            self.point_estimate_spectrogram.value,
            self.sigma_spectrogram.value**2,
            self.duration,
            deltaF,
            self.sampling_frequency,
        )

        # REWEIGHT FUNCTION, self.spectrogram_alpha_weight is old weight, supplied alpha is new weight.
        # apply notches now - if passed.
        point_estimate[notches] = 0.0
        sigma[notches] = np.inf

        self.point_estimate_spectrum = gwpy.frequencyseries.FrequencySeries(
            point_estimate,
            frequencies=self.frequencies,
            name=self.name + "unweighted point estimate spectrum",
            epoch=epoch,
        )
        self.sigma_spectrum = gwpy.frequencyseries.FrequencySeries(
            np.sqrt(sigma),
            frequencies=self.frequencies,
            name=self.name + "unweighted sigma spectrum",
            epoch=epoch,
        )
        self.point_estimate_alpha = 0

    def set_point_estimate_sigma(
        self,
        badtimes=None,
        apply_weighting=True,
        alpha=0,
        fref=25,
        flow=20,
        fhigh=1726,
        notch_list_path="",
    ):
        """Set point estimate sigma based on a set of parameters. This is estimate of omega_gw in each frequency bin.

        Parameters
        ==========
        badtimes: np.array, optional
            array of times to exclude from point estimate/sigma calculation. If no times are passed, none will be excluded.
        apply_weighting: bool, optional
            apply weighting flag; if True, the point estimate and sigma will be weighted using the alpha passed here. Default is True.
        alpha: float, optional
            spectral index to use in the re-weighting. Default is 0.
        fref: float, optional
            reference frequency to use in the re-weighting. Default is 25.
        flow: float, optional
            low frequency. Default is 20 Hz.
        fhigh: float, optional
            high frequency. Default is 1726 Hz.
        notch_list_path: str, optional
            path to the notch list to use in the spectrum; if the notch_list isn't set in the baseline, user can pass it directly here. If it is not set and if none is passed no notches will be applied.
        """
        # TODO: Add check if badtimes is passed and point estimate spectrum
        # already exists...
        if not hasattr(self, "point_estimate_spectrum"):
            logger.info(
                "Point estimate and sigma spectra have not been set before. Setting it now..."
            )
            logger.debug(
                "No weighting supplied in setting of spectrum. Supplied when combining for final sigma"
            )
            self.set_point_estimate_sigma_spectrum(
                badtimes=badtimes,
                # notch_list_path=notch_list_path,
                weight_spectrogram=False,
                alpha=alpha,
                fref=fref,
                flow=flow,
                fhigh=fhigh,
            )

        # crop frequencies according to params before combining over them
        deltaF = self.frequencies[1] - self.frequencies[0]
        Y_spec = self.point_estimate_spectrum.crop(flow, fhigh + deltaF)
        sigma_spec = self.sigma_spectrum.crop(flow, fhigh + deltaF)
        freq_band_cut = (self.frequencies >= flow) & (self.frequencies <= fhigh)
        # self.frequencies = self.frequencies[freq_band_cut]

        # check notch list
        # TODO: make this less fragile...at the moment these indexes
        # must agree with those after cropping, so the notches must agree with the params
        # struct in some way. Seems dangerous
        if self.notch_list_path:
            logger.debug("loading notches from", self.notch_list_path)
            lines_object = StochNotchList.load_from_file(self.notch_list_path)
            _, notch_indexes = lines_object.get_idxs(Y_spec.frequencies.value)
            self.set_frequency_mask(self.notch_list_path)
        elif notch_list_path:
            logger.debug("loading notches from", notch_list_path)
            lines_object = StochNotchList.load_from_file(notch_list_path)
            _, notch_indexes = lines_object.get_idxs(Y_spec.frequencies.value)
            self.set_frequency_mask(notch_list_path)
        else:
            notch_indexes = np.arange(Y_spec.size)

        # get Y, sigma
        if apply_weighting:
            Y, sigma = calc_Y_sigma_from_Yf_varf(
                Y_spec.value[notch_indexes],
                sigma_spec.value[notch_indexes] ** 2,
                freqs=self.frequencies[notch_indexes],
                alpha=alpha,
                fref=fref,
            )
        else:
            logger.info(
                "Be careful, in general weighting is not applied until this point"
            )
            Y, sigma = calc_Y_sigma_from_Yf_varf(
                self.point_estimate_spectrum.value, self.sigma_spectrogram.value**2
            )

        self.point_estimate = Y
        self.sigma = sigma

    def calculate_delta_sigma_cut(
        self, delta_sigma_cut, alphas, flow=20, fhigh=1726, notch_list_path=""
    ):
        """Calculates the delta sigma cut using the naive and average psds, if set in the baseline.

        Parameters
        ==========
        delta_sigma_cut: float
            the cutoff to implement in the delta sigma cut.
        alphas: list
            set of spectral indices to use in the delta sigma cut calculation.
        flow: float, optional
            low frequency. Default is 20 Hz.
        fhigh: float, optional
            high frequency. Default is 1726 Hz.
        notch_list_path: str, optional
            file path of the baseline notch list
        """
        if not notch_list_path:
            notch_list_path = self.notch_list_path

        deltaF = self.frequencies[1] - self.frequencies[0]
        self.crop_frequencies_average_psd_csd(flow=flow, fhigh=fhigh)
        stride = self.duration * (1 - self.overlap_factor)
        csd_segment_offset = int(np.ceil(self.duration / stride))
        naive_psd_1 = self.interferometer_1.psd_spectrogram[
            csd_segment_offset:-csd_segment_offset
        ]
        naive_psd_2 = self.interferometer_2.psd_spectrogram[
            csd_segment_offset:-csd_segment_offset
        ]
        naive_psd_1_cropped = naive_psd_1.crop_frequencies(flow, fhigh + deltaF)
        naive_psd_2_cropped = naive_psd_2.crop_frequencies(flow, fhigh + deltaF)

        badGPStimes, delta_sigmas = run_dsc(
            delta_sigma_cut,
            self.duration,
            self.sampling_frequency,
            naive_psd_1_cropped,
            naive_psd_2_cropped,
            self.interferometer_1.average_psd,
            self.interferometer_2.average_psd,
            alphas,
            self.tensor_overlap_reduction_function,
            notch_list_path=notch_list_path,
        )
        self.badGPStimes = badGPStimes
        self.delta_sigmas = delta_sigmas

    def save_point_estimate_spectra(
        self,
        save_data_type,
        filename,
    ):
        """Saves the overall point estimate Y, its error bar sigma,
        the frequency-dependent estimates and variances and the corresponding frequencies
        in the required save_data_type, which can be npz, pickle, json or hdf5.
        You can call upon this data afterwards when loaoding in using the ['key'] dictionary format.

        Parameters
        ==========
        save_data_type: str
            The required type of data file where the information will be stored
        filename: str
            the path/name of the file in which you want to save

        """

        if save_data_type == "pickle":
            save = self._pickle_save
            ext = ".p"

        elif save_data_type == "npz":
            save = self._npz_save
            ext = ".npz"

        elif save_data_type == "json":
            save = self._json_save
            ext = ".json"

        elif save_data_type == "hdf5":
            save = self._hdf5_save
            ext = ".h5"

        else:
            raise ValueError(
                "The provided data type is not supported, try using 'pickle', 'npz', 'json' or 'hdf5' instead."
            )
            
        save(
            f"{filename}{ext}",
            self.frequencies,
            self.point_estimate_spectrum,
            self.sigma_spectrum,
            self.point_estimate,
            self.sigma,
            self.point_estimate_spectrogram,
            self.sigma_spectrogram,
        )

    def save_psds_csds(
        self,
        save_data_type,
        filename,
    ):
        """Saves the average and naive psds and csds and the corresponding frequencies
        in the required save_data_type, which can be npz, pickle, json or hdf5.
        You can call upon this data afterwards when loaoding in using the ['key'] dictionary format.

        Parameters
        ==========
        save_data_type: str
            The required type of data file where the information will be stored
        filename: str
            the path/name of the file in which you want to save

        """

        if save_data_type == "pickle":
            save_csd = self._pickle_save_csd
            ext = ".p"

        elif save_data_type == "npz":
            save_csd = self._npz_save_csd
            ext = ".npz"

        elif save_data_type == "json":
            save_csd = self._json_save_csd
            ext = ".json"

        elif save_data_type == "hdf5":
            save_csd = self._hdf5_save_csd
            ext = ".h5"

        else:
            raise ValueError(
                "The provided data type is not supported, try using 'pickle', 'npz', 'json' or 'hdf5' instead."
            )

        save_csd(
            f"psds_csds_{filename}{ext}",
            self.frequencies,
            self.csd,
            self.average_csd,
            self.interferometer_1.psd_spectrogram,
            self.interferometer_2.psd_spectrogram,
            self.interferometer_1.average_psd,
            self.interferometer_2.average_psd,
        )


    def _npz_save(
        self,
        filename,
        frequencies,
        point_estimate_spectrum,
        sigma_spectrum,
        point_estimate,
        sigma,
        point_estimate_spectrogram,
        sigma_spectrogram,
    ):
        np.savez(
            filename,
            frequencies=frequencies,
            point_estimate_spectrum=point_estimate_spectrum,
            sigma_spectrum=sigma_spectrum,
            point_estimate=point_estimate,
            sigma=sigma,
            point_estimate_spectrogram=point_estimate_spectrogram,
            sigma_spectrogram=sigma_spectrogram,
        )

    def _pickle_save(
        self,
        filename,
        frequencies,
        point_estimate_spectrum,
        sigma_spectrum,
        point_estimate,
        sigma,
        point_estimate_spectrogram,
        sigma_spectrogram,
    ):
        save_dictionary = {
            "frequencies": frequencies,
            "point_estimate_spectrum": point_estimate_spectrum,
            "sigma_spectrum": sigma_spectrum,
            "point_estimate": point_estimate,
            "sigma": sigma,
            "point_estimate_spectrogram": point_estimate_spectrogram,
            "sigma_spectrogram": sigma_spectrogram,
        }

        with open(filename, "wb") as f:
            pickle.dump(save_dictionary, f)

    def _json_save(
        self,
        filename,
        frequencies,
        point_estimate_spectrum,
        sigma_spectrum,
        point_estimate,
        sigma,
        point_estimate_spectrogram,
        sigma_spectrogram,
    ):
        list_freqs = frequencies.tolist()
        list_point_estimate_spectrum = point_estimate_spectrum.value.tolist()
        list_sigma_spectrum = sigma_spectrum.value.tolist()

        list_point_estimate_segment = point_estimate_spectrogram.value.tolist()
        point_estimate_segment_times = point_estimate_spectrogram.times.value.tolist()

        list_sigma_segment = sigma_spectrogram.value.tolist()
        sigma_segment_times = sigma_spectrogram.times.value.tolist()

        save_dictionary = {
            "frequencies": list_freqs,
            "point_estimate_spectrum": list_point_estimate_spectrum,
            "sigma_spectrum": list_sigma_spectrum,
            "point_estimate": point_estimate,
            "sigma": sigma,
            "point_estimate_spectrogram": list_point_estimate_segment,
            "point_estimate_spectrogram_times": point_estimate_segment_times,
            "sigma_spectrogram": list_sigma_segment,
            "sigma_spectrogram_times": sigma_segment_times,
        }

        with open(filename, "w") as outfile:
            json.dump(save_dictionary, outfile)
<<<<<<< HEAD
            
    def hdf5_save(
=======

    def _hdf5_save(
>>>>>>> af485e96
        self,
        filename,
        frequencies,
        point_estimate_spectrum,
        sigma_spectrum,
        point_estimate,
        sigma,
        point_estimate_spectrogram,
        sigma_spectrogram,
    ):
        hf = h5py.File(filename, "w")

        hf.create_dataset("freqs", data=frequencies)
        hf.create_dataset("point_estimate_spectrum", data=point_estimate_spectrum)
        hf.create_dataset("sigma_spectrum", data=sigma_spectrum)
        hf.create_dataset("point_estimate", data=point_estimate)
        hf.create_dataset("sigma", data=sigma)
        hf.create_dataset(
            "point_estimate_spectrogram", data=point_estimate_spectrogram
        ),
        hf.create_dataset("sigma_spectrogram", data=sigma_spectrogram)

        hf.close()

<<<<<<< HEAD
    def npz_save_csd(self, filename, frequencies, csd, avg_psd_1, avg_psd_2):
        np.savez(
            filename, frequencies = frequencies, average_csd = average_csd, avg_psd_1 = avg_psd_1, avg_psd_2 = avg_psd_2
        )
    def pickle_save_csd(self, filename, freqs, csd, psd_1, psd_2):

        save_dictionary = {
            "frequencies": frequencies,
            "average_csd": average_csd,
=======
    def _npz_save_csd(self, filename, freqs, csd, avg_csd, psd_1, psd_2, avg_psd_1, avg_psd_2):
        np.savez(
            filename, freqs=freqs, csd=csd, avg_csd=avg_csd, psd_1=psd_1, psd_2=psd_2, avg_psd_1=avg_psd_1, avg_psd_2=avg_psd_2
        )

    def _pickle_save_csd(self, filename, freqs, csd, avg_psd, psd_1, psd_2, avg_psd_1, avg_psd_2):

        save_dictionary = {
            "freqs": freqs,
            "csd": csd,
            "avg_csd": avg_csd,
            "psd_1": psd_1,
            "psd_2": psd_2,
>>>>>>> af485e96
            "avg_psd_1": avg_psd_1,
            "avg_psd_2": avg_psd_2,
        }

        # with open(filename, "wb") as f:
        #   pickle.dump(saveObject, f)

        with open(filename, "wb") as f:
            pickle.dump(save_dictionary, f)

<<<<<<< HEAD
    def json_save_csd(self, filename,  frequencies, average_csd, avg_psd_1, avg_psd_2 ):
=======
    def json_save_csd(self, filename, freqs, csd, avg_csd, psd_1, psd_2, avg_psd_1, avg_psd_2):
>>>>>>> af485e96
        """
        It seems that saving spectrograms in json does not work, hence everything is converted into a list and saved that way in the json file.
        A second issue is that json does not seem to recognise complex values, hence the csd is split up into a real and imaginary part.
        When loading in this json file, one needs to 'reconstruct' the csd as a spectrogram using these two lists and the times and frequencies.
        """
        list_freqs = frequencies.tolist()
        list_csd = average_csd.value.tolist()
        real_csd = np.zeros(np.shape(list_csd))
        imag_csd = np.zeros(np.shape(list_csd))
        for index, row in enumerate(list_csd):
            for j, elem in enumerate(row):
                real_csd[index, j] = elem.real
                imag_csd[index, j] = elem.imag
        real_csd_list = real_csd.tolist()
        imag_csd_list = imag_csd.tolist()
<<<<<<< HEAD
        csd_times = average_csd.times.value.tolist()
        list_psd_1 = avg_psd_1.value.tolist()
        psd_1_times = avg_psd_1.times.value.tolist()
        list_psd_2 = avg_psd_2.value.tolist()
        psd_2_times = avg_psd_2.times.value.tolist()
=======
        csd_times = csd.times.value.tolist()
        list_avg_csd = avg_csd.value.tolist()
        real_avg_csd = np.zeros(np.shape(list_avg_csd))
        imag_avg_csd = np.zeros(np.shape(list_avg_csd))
        for index, row in enumerate(list_avg_csd):
            for j, elem in enumerate(row):
                real_avg_csd[index, j] = elem.real
                imag_avg_csd[index, j] = elem.imag
        real_avg_csd_list = real_avg_csd.tolist()
        imag_avg_csd_list = imag_avg_csd.tolist()
        avg_csd_times = avg_csd.times.value.tolist()
        list_psd_1 = psd_1.value.tolist()
        psd_times = psd_1.times.value.tolist()
        list_psd_2 = psd_2.value.tolist()
        psd_2_times = psd_2.times.value.tolist()
        list_avg_psd_1 = avg_psd_1.value.tolist()
        avg_psd_times = avg_psd_1.times.value.tolist()
        list_avg_psd_2 = avg_psd_2.value.tolist()
        avg_psd_2_times = avg_psd_2.times.value.tolist()
>>>>>>> af485e96

        save_dictionary = {
            "frequencies": list_freqs,
            "csd_real": real_csd_list,
            "csd_imag": imag_csd_list,
            "csd_times": csd_times,
<<<<<<< HEAD
            "avg_psd_1": list_psd_1,
            "psd_1_times": psd_1_times,
            "avg_psd_2": list_psd_2,
=======
            "avg_csd_real": real_avg_csd_list,
            "avg_csd_imag": imag_avg_csd_list,
            "avg_csd_times": avg_csd_times,
            "psd_1": list_psd_1,
            "psd_1_times": psd_times,
            "psd_2": list_psd_2,
>>>>>>> af485e96
            "psd_2_times": psd_2_times,
            "avg_psd_1": list_avg_psd_1,
            "avg_psd_1_times": avg_psd_times,
            "avg_avg_psd_2": list_avg_psd_2,
            "avg_psd_2_times": avg_psd_2_times,
        }

        with open(filename, "w") as outfile:
            json.dump(save_dictionary, outfile)
<<<<<<< HEAD
            
    def hdf5_save_csd(self, filename,  frequencies, average_csd, avg_psd_1, avg_psd_2):
        hf = h5py.File(filename, "w")

        csd_times = average_csd.times.value
        psd_1_times = avg_psd_1.times.value
        psd_2_times = avg_psd_2.times.value
=======

    def _hdf5_save_csd(self, filename, freqs, csd, avg_csd, psd_1, psd_2, avg_psd_1, avg_psd_2):
        hf = h5py.File(filename, "w")

        csd_times = csd.times.value
        psd_1_times = psd_1.times.value
        psd_2_times = psd_2.times.value
        avg_csd_times = avg_csd.times.value
        avg_psd_1_times = avg_psd_1.times.value
        avg_psd_2_times = avg_psd_2.times.value
>>>>>>> af485e96

        hf.create_dataset("freqs", data = frequencies)

        csd_group = hf.create_group("csd_group")
<<<<<<< HEAD

        csd_group.create_dataset("csd", data = average_csd)
        csd_group.create_dataset("csd_times", data = csd_times)
=======
        csd_group.create_dataset("csd", data=csd)
        csd_group.create_dataset("csd_times", data=csd_times)
>>>>>>> af485e96

        avg_csd_group = hf.create_group("avg_csd_group")
        avg_csd_group.create_dataset("avg_csd", data=avg_csd)
        avg_csd_group.create_dataset("avg_csd_times", data=avg_csd_times)

        psd_group = hf.create_group("psds_group")

        psd_1_group = hf.create_group("psds_group/psd_1")
        psd_1_group.create_dataset("psd_1", data = avg_psd_1)
        psd_1_group.create_dataset("psd_1_times", data = psd_1_times)

        psd_2_group = hf.create_group("psds_group/psd_2")
        psd_2_group.create_dataset("psd_2", data = avg_psd_2)
        psd_2_group.create_dataset("psd_2_times", data = psd_2_times)

        avg_psd_group = hf.create_group("avg_psds_group")

        avg_psd_1_group = hf.create_group("avg_psds_group/avg_psd_1")
        avg_psd_1_group.create_dataset("avg_psd_1", data=avg_psd_1)
        avg_psd_1_group.create_dataset("avg_psd_1_times", data=avg_psd_1_times)

        avg_psd_2_group = hf.create_group("avg_psds_group/avg_psd_2")
        avg_psd_2_group.create_dataset("avg_psd_2", data=avg_psd_2)
        avg_psd_2_group.create_dataset("avg_psd_2_times", data=avg_psd_2_times)
        hf.close()


def get_baselines(interferometers, frequencies=None):
    """
    Parameters
    ==========
    interferometers: list of bilby interferometer objects
    """
    Nd = len(interferometers)

    combo_tuples = []
    for j in range(1, Nd):
        for k in range(j):
            combo_tuples.append((k, j))

    baselines = []
    for i, j in combo_tuples:
        base_name = f"{interferometers[i].name} - {interferometers[j].name}"
        baselines.append(
            Baseline(
                base_name,
                interferometers[i],
                interferometers[j],
                frequencies=frequencies,
            )
        )
    return baselines<|MERGE_RESOLUTION|>--- conflicted
+++ resolved
@@ -998,13 +998,8 @@
 
         with open(filename, "w") as outfile:
             json.dump(save_dictionary, outfile)
-<<<<<<< HEAD
-            
-    def hdf5_save(
-=======
 
     def _hdf5_save(
->>>>>>> af485e96
         self,
         filename,
         frequencies,
@@ -1029,17 +1024,6 @@
 
         hf.close()
 
-<<<<<<< HEAD
-    def npz_save_csd(self, filename, frequencies, csd, avg_psd_1, avg_psd_2):
-        np.savez(
-            filename, frequencies = frequencies, average_csd = average_csd, avg_psd_1 = avg_psd_1, avg_psd_2 = avg_psd_2
-        )
-    def pickle_save_csd(self, filename, freqs, csd, psd_1, psd_2):
-
-        save_dictionary = {
-            "frequencies": frequencies,
-            "average_csd": average_csd,
-=======
     def _npz_save_csd(self, filename, freqs, csd, avg_csd, psd_1, psd_2, avg_psd_1, avg_psd_2):
         np.savez(
             filename, freqs=freqs, csd=csd, avg_csd=avg_csd, psd_1=psd_1, psd_2=psd_2, avg_psd_1=avg_psd_1, avg_psd_2=avg_psd_2
@@ -1053,7 +1037,6 @@
             "avg_csd": avg_csd,
             "psd_1": psd_1,
             "psd_2": psd_2,
->>>>>>> af485e96
             "avg_psd_1": avg_psd_1,
             "avg_psd_2": avg_psd_2,
         }
@@ -1064,11 +1047,7 @@
         with open(filename, "wb") as f:
             pickle.dump(save_dictionary, f)
 
-<<<<<<< HEAD
-    def json_save_csd(self, filename,  frequencies, average_csd, avg_psd_1, avg_psd_2 ):
-=======
     def json_save_csd(self, filename, freqs, csd, avg_csd, psd_1, psd_2, avg_psd_1, avg_psd_2):
->>>>>>> af485e96
         """
         It seems that saving spectrograms in json does not work, hence everything is converted into a list and saved that way in the json file.
         A second issue is that json does not seem to recognise complex values, hence the csd is split up into a real and imaginary part.
@@ -1084,13 +1063,6 @@
                 imag_csd[index, j] = elem.imag
         real_csd_list = real_csd.tolist()
         imag_csd_list = imag_csd.tolist()
-<<<<<<< HEAD
-        csd_times = average_csd.times.value.tolist()
-        list_psd_1 = avg_psd_1.value.tolist()
-        psd_1_times = avg_psd_1.times.value.tolist()
-        list_psd_2 = avg_psd_2.value.tolist()
-        psd_2_times = avg_psd_2.times.value.tolist()
-=======
         csd_times = csd.times.value.tolist()
         list_avg_csd = avg_csd.value.tolist()
         real_avg_csd = np.zeros(np.shape(list_avg_csd))
@@ -1110,25 +1082,18 @@
         avg_psd_times = avg_psd_1.times.value.tolist()
         list_avg_psd_2 = avg_psd_2.value.tolist()
         avg_psd_2_times = avg_psd_2.times.value.tolist()
->>>>>>> af485e96
 
         save_dictionary = {
             "frequencies": list_freqs,
             "csd_real": real_csd_list,
             "csd_imag": imag_csd_list,
             "csd_times": csd_times,
-<<<<<<< HEAD
-            "avg_psd_1": list_psd_1,
-            "psd_1_times": psd_1_times,
-            "avg_psd_2": list_psd_2,
-=======
             "avg_csd_real": real_avg_csd_list,
             "avg_csd_imag": imag_avg_csd_list,
             "avg_csd_times": avg_csd_times,
             "psd_1": list_psd_1,
             "psd_1_times": psd_times,
             "psd_2": list_psd_2,
->>>>>>> af485e96
             "psd_2_times": psd_2_times,
             "avg_psd_1": list_avg_psd_1,
             "avg_psd_1_times": avg_psd_times,
@@ -1138,15 +1103,6 @@
 
         with open(filename, "w") as outfile:
             json.dump(save_dictionary, outfile)
-<<<<<<< HEAD
-            
-    def hdf5_save_csd(self, filename,  frequencies, average_csd, avg_psd_1, avg_psd_2):
-        hf = h5py.File(filename, "w")
-
-        csd_times = average_csd.times.value
-        psd_1_times = avg_psd_1.times.value
-        psd_2_times = avg_psd_2.times.value
-=======
 
     def _hdf5_save_csd(self, filename, freqs, csd, avg_csd, psd_1, psd_2, avg_psd_1, avg_psd_2):
         hf = h5py.File(filename, "w")
@@ -1157,19 +1113,12 @@
         avg_csd_times = avg_csd.times.value
         avg_psd_1_times = avg_psd_1.times.value
         avg_psd_2_times = avg_psd_2.times.value
->>>>>>> af485e96
 
         hf.create_dataset("freqs", data = frequencies)
 
         csd_group = hf.create_group("csd_group")
-<<<<<<< HEAD
-
-        csd_group.create_dataset("csd", data = average_csd)
-        csd_group.create_dataset("csd_times", data = csd_times)
-=======
         csd_group.create_dataset("csd", data=csd)
         csd_group.create_dataset("csd_times", data=csd_times)
->>>>>>> af485e96
 
         avg_csd_group = hf.create_group("avg_csd_group")
         avg_csd_group.create_dataset("avg_csd", data=avg_csd)
