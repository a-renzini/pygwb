import logging
import os

import bilby.gw.detector
import numpy as np
from bilby.gw.detector.psd import PowerSpectralDensity

from .pre_processing import (
    preprocessing_data_channel_name,
    preprocessing_data_gwpy_timeseries,
    preprocessing_data_timeseries_array,
)
<<<<<<< HEAD
from .spectral import power_spectral_density
=======
from .spectral import before_after_average, power_spectral_density
>>>>>>> a22eda0b


class Interferometer(bilby.gw.detector.Interferometer):

    """Subclass of bilby's Interferometer class"""

    def __init__(self, *args, **kwargs):
        """Instantiate an Interferometer class

        Parameters
        ==========
        *args : arguments passed to the (parent) bilby's Interferometer class.
        **kwargs : keyword arguments passed to the (parent) bilby's Inteferometer class.

        Nominally, the bilby's Interferometer class takes the following arguments.
        name: str
            Interferometer name, e.g., H1.
        power_spectral_density: bilby.gw.detector.PowerSpectralDensity
            Power spectral density determining the sensitivity of the detector.
        minimum_frequency: float
            Minimum frequency to analyse for detector.
        maximum_frequency: float
            Maximum frequency to analyse for detector.
        length: float
            Length of the interferometer in km.
        latitude: float
            Latitude North in degrees (South is negative).
        longitude: float
            Longitude East in degrees (West is negative).
        elevation: float
            Height above surface in metres.
        xarm_azimuth: float
            Orientation of the x arm in degrees North of East.
        yarm_azimuth: float
            Orientation of the y arm in degrees North of East.
        xarm_tilt: float, optional
            Tilt of the x arm in radians above the horizontal defined by
            ellipsoid earth model in LIGO-T980044-08.
        yarm_tilt: float, optional
            Tilt of the y arm in radians above the horizontal.
        calibration_model: Recalibration
            Calibration model, this applies the calibration correction to the
            template, the default model applies no correction.

        See https://lscsoft.docs.ligo.org/bilby/api/bilby.gw.detector.interferometer.Interferometer.html#bilby.gw.detector.interferometer.Interferometer
        for the detailed docs of the parent class.

        Additional attributes
        timeseries : gwpy timeseries
            timeseries object with resampling/high-pass filter applied.
        psd_spectrogram : gwpy spectrogram
            gwpy spectrogram of power spectral density

        """

        super(Interferometer, self).__init__(*args, **kwargs)

    @classmethod
    def get_empty_interferometer(cls, name):
        """
        A classmethod to get an Interferometer class from a given ifo name

        Parameters
        ==========
        name : str
            Interferometer identifier.

        Returns
        =======
        interferometer: Interferometer
            Interferometer instance

        """
        filename = os.path.join(
            os.path.dirname(bilby.gw.detector.__file__),
            "detectors",
            f"{name}.interferometer",
        )
        try:
            parameters = dict()
            with open(filename, "r") as parameter_file:
                lines = parameter_file.readlines()
                for line in lines:
                    if line[0] == "#" or line[0] == "\n":
                        continue
                    split_line = line.split("=")
                    key = split_line[0].strip()
                    value = eval("=".join(split_line[1:]))
                    parameters[key] = value
            if "shape" not in parameters.keys():
                logging.debug("Assuming L shape for name")
            elif parameters["shape"].lower() in ["l", "ligo"]:
                parameters.pop("shape")
            elif parameters["shape"].lower() in ["triangular", "triangle"]:
                raise ValueError("Triangular detectros are not implemented yet.")
            else:
                raise IOError(
                    f"{filename} could not be loaded. Invalid parameter 'shape'."
                )
            return cls(**parameters)
        except OSError:
            raise ValueError(f"Interferometer {name} not implemented")

    def set_timeseries_from_channel_name(self, channel, **kwargs):
        """
        A classmethod to get an Interferometer class from a given ifo name

        Parameters
        ==========
        channel: str
            Name of the channel (e.g.: "L1:GWOSC-4KHZ_R1_STRAIN") from which to load the data.

        **kwargs : keyword arguments passed to preprocess module.

        """

        self.timeseries = preprocessing_data_channel_name(
            IFO=self.name, channel=channel, **kwargs
        )

    def set_timeseries_from_timeseries_array(self, timeseries_array, **kwargs):
        """
        A classmethod to get an Interferometer class from a given ifo name

        Parameters
        ==========
        timeseries_array: numpy array
            timeseries strain data as numpy array object

        **kwargs : keyword arguments passed to preprocess module.

        """

        self.timeseries = preprocessing_data_timeseries_array(
            IFO=self.name, timeseries_array=timeseries_array, **kwargs
        )

    def set_timeseries_from_gwpy_timeseries(self, gwpy_timeseries, **kwargs):
        """
        A classmethod to get an Interferometer class from a given ifo name

        Parameters
        ==========
        gwpy_timeseries: gwpy.timeseries
            timeseries strain data as gwpy.timeseries object

        **kwargs : keyword arguments passed to preprocess module.

        """

        self.timeseries = preprocessing_data_gwpy_timeseries(
            IFO=self.name, gwpy_timeseries=gwpy_timeseries, **kwargs
        )

    def set_pre_processed_timeseries_from_channel_name(self, *args, **kwargs):
        """
        A classmethod to get an Interferometer class from a given ifo name

        Parameters
        ==========
        gwpy_timeseries: gwpy.timeseries
            timeseries strain data as gwpy.timeseries object

        **kwargs : keyword arguments passed to preprocess module.

        """

        self.timeseries = preprocessing_data_channel_name(*args, **kwargs)

    def set_psd_spectrogram(
        self,
        frequency_resolution,
        do_overlap=True,
        overlap_factor=0.5,
        zeropad=False,
        window_fftgram="hann",
        do_overlap_welch_psd=True,
    ):
        """
        A classmethod to set psd frequency series from a given timeseries as an attribute of given Interferometer object

        Parameters
        ==========
        frequencies : numpy array
            frequency array

        """

        # psd_array = spectral.psd(self.timeseries, frequencies)
        self.psd_spectrogram = power_spectral_density(
            self.timeseries,
            self.duration,
            frequency_resolution,
            do_overlap=do_overlap,
            overlap_factor=overlap_factor,
            zeropad=zeropad,
            window_fftgram=window_fftgram,
            do_overlap_welch_psd=do_overlap_welch_psd,
<<<<<<< HEAD
        )
=======
        )

    def set_average_psd(self):
        try:
            self.average_psd = before_after_average(
                self.psd_spectrogram, self.duration, self.duration
            )
        except AttributeError:
            print(
                "PSDs have not been calculated yet! Need to set_psd_spectrogram first."
            )
>>>>>>> a22eda0b
<|MERGE_RESOLUTION|>--- conflicted
+++ resolved
@@ -10,11 +10,7 @@
     preprocessing_data_gwpy_timeseries,
     preprocessing_data_timeseries_array,
 )
-<<<<<<< HEAD
-from .spectral import power_spectral_density
-=======
 from .spectral import before_after_average, power_spectral_density
->>>>>>> a22eda0b
 
 
 class Interferometer(bilby.gw.detector.Interferometer):
@@ -213,9 +209,6 @@
             zeropad=zeropad,
             window_fftgram=window_fftgram,
             do_overlap_welch_psd=do_overlap_welch_psd,
-<<<<<<< HEAD
-        )
-=======
         )
 
     def set_average_psd(self):
@@ -226,5 +219,4 @@
         except AttributeError:
             print(
                 "PSDs have not been calculated yet! Need to set_psd_spectrogram first."
-            )
->>>>>>> a22eda0b
+            )