import pickle

import h5py
import numpy as np
from loguru import logger
from tqdm import tqdm

from .util import calc_bias, window_factors


<<<<<<< HEAD
class SingleStochasticJob(object):
    """Base class for a stochastic job. In this case, the assumption
    is that we have some number of segments we  might want to combine together.

    Attributes:
    -----------
    Y : `numpy.ndarray`
        point estimate array. dimensions: (Nsegs, Nfreqs) or (Nsegs, Ndirections)
    sigma : `numpy.ndarray`
        standard deviation on point estimate. dimensions:
        (segs, freqs/directions)
    times : `numpy.ndarray`
        list of segment start times
    segdur : `float`
        segment duration
    sample_rate : `int`, required
        sample rate
    fref : `float`, optional
        reference frequency if integrated statistic
    alpha : `float`, optional
        powerlaw spectral index if integrated statistic
    frequencies : `numpy.ndarray`, optional
        list of frequencies if narrowband radiometer
    directions : `numpy.ndarray`, optional
        directions (if broadband radiometer)
    """

    def __init__(
        self,
        Y,
        sigma,
        times,
        segdur,
        sample_rate,
        fref=25,
        alpha=0,
        frequencies=None,
        directions=None,
    ):
        """initialize"""
        self.Y = np.array(Y)
        self.sigma = np.array(sigma)
        self.times = np.array(times)
        self.segdur = segdur
        self.fref = fref
        self.alpha = alpha
        self.sample_rate = sample_rate
        self.Nsamples = int(self.segdur * self.sample_rate)
        self.Nsegments = np.size(times)
        if frequencies is not None and directions is not None:
            raise ValueError(
                "Can't specify frequencies and direction at the same time."
            )
        if directions is not None:
            self.directions = np.array(directions)
            self.ndirections = self.directions.squeeze().size
            self.frequencies = None
            self.dim2_type = "directions"
        elif frequencies is not None:
            self.frequencies = np.array(frequencies)
            self.df = np.min(self.frequencies[1:] - self.frequencies[:-1])
            self.nfrequencies = self.frequencies.size
            self.directions = None
            self.dim2_type = "frequencies"

    @property
    def dim2(self):
        # returns second dimension
        return self.Y.shape[-1]

    def consistency_check(self):
        """
        Throws an error if the
        number of directions or freuqencies (dim2)
        doesn't match with the second dimension of Y
        and sigma.

        Parameters:
        -----------

        Returns:
        --------
        """
        # check shapes
        # if frequencies is none,
        # then we assume it's a map and use directions
        ntimes = np.size(self.times)
        if self.frequencies is not None:
            dim2 = self.nfrequencies
        else:
            # directions are (Ndirectionss, 2)
            dim2 = self.ndirections
        if self.Y.shape != (ntimes, dim2):
            raise ValueError("Shape of Y is incorrect (may be transposed?)")
        if self.sigma.shape != (ntimes, dim2):
            raise ValueError("Shape of sigma is incorrect (may be transposed?)")
        if self.sample_rate is None:
            raise ValueError("Must specify a sample rate")

    def apply_bad_gps_times(self, times_to_remove):
        """
        Applies bad gps times to current object in place.
        Includes a new attribute `ntimes_removed` to track
        how many times have been removed by cut.

        Parameters:
        -----------
        times_to_remove : `numpy.ndarray`
            times to remove from supercut

        Returns:
        --------

        """
        times_to_remove = np.array(times_to_remove)
        good_times = []
        for ii, our_time in enumerate(self.times):
            good_times.append(~np.any(times_to_remove == our_time))
        self.Y = self.Y[np.where(good_times)[0]]
        self.sigma = self.sigma[np.where(good_times)[0]]
        self.times = self.times[np.where(good_times)[0]]
        try:
            self.ntimes_removed += np.size(good_times) - np.sum(good_times)
        except AttributeError:
            self.ntimes_removed = np.size(good_times) - np.sum(good_times)
        self.consistency_check()

    def _combine_non_time_dimension_even_odd(self):
        """
        taken from
        stochastic/trunk/PostProcessing/combineResults.m
        written by Joe (quite a nice function)
        """
        _, w1w2squaredbar, _, w1w2squaredovlbar = window_factors(self.Nsamples)
        k = w1w2squaredovlbar / w1w2squaredbar
        size = np.size(self.times)

        # even/odd indices
        evens = np.arange(0, size, 2)
        odds = np.arange(1, size, 2)

        # evens
        X_even = np.nansum(self.Y[evens] / self.sigma[evens] ** 2, axis=0)
        GAMMA_even = np.nansum(self.sigma[evens] ** -2, axis=0)

        # odds
        if size == 1:
            return X_even / GAMMA_even, GAMMA_even ** -0.5
        else:
            X_odd = np.nansum(self.Y[odds] / self.sigma[odds] ** 2, axis=0)
            GAMMA_odd = np.nansum(self.sigma[odds] ** -2, axis=0)

        # get rid of zero values
        GAMMA_odd[GAMMA_odd == 0] = np.nan
        GAMMA_even[GAMMA_even == 0] = np.nan
        sigma2_oo = 1 / np.nansum(GAMMA_odd)
        sigma2_ee = 1 / np.nansum(GAMMA_even)
        sigma2_1 = 1 / np.nansum(self.sigma[0, :] ** -2)
        sigma2_N = 1 / np.nansum(self.sigma[-1, :] ** -2)
        sigma2IJ = (
            1 / sigma2_oo + 1 / sigma2_ee - (1 / 2) * (1 / sigma2_1 + 1 / sigma2_N)
        )

        Y_f_new = (
            X_odd * (1 - (k / 2) * sigma2_oo * sigma2IJ)
            + X_even * (1 - (k / 2) * sigma2_ee * sigma2IJ)
        ) / (
            GAMMA_even
            + GAMMA_odd
            - k
            * (
                GAMMA_even
                + GAMMA_odd
                - (1 / 2) * (1 / self.sigma[0, :] ** 2 + 1 / self.sigma[-1, :] ** 2)
            )
        )

        inv_var_f_new = (
            GAMMA_odd
            + GAMMA_even
            - k
            * (
                GAMMA_odd
                + GAMMA_even
                - (1 / 2) * (1 / self.sigma[0, :] ** 2 + 1 / self.sigma[-1, :] ** 2)
            )
        ) / (1 - (k ** 2 / 4) * sigma2_oo * sigma2_ee * sigma2IJ ** 2)

        bias = calc_bias(self.segdur, self.df, 1 / self.sample_rate, N_avg_segs=2)
        logger.debug(f"Bias factor: {bias}")
        var_f_new = (1 / inv_var_f_new) * bias ** 2
        # I don't think notching should happen here.
        # I thought it happened somewhere else.
        # var_f_new[notch_freq] = np.inf

        return Y_f_new, np.sqrt(var_f_new)

        # return combined_Y, errorBar * bias

    def __repr__(self):
        """
        simple representation.
        """
        title = f"Single stochastic job from: {self.times[0]}-{self.times[-1]}\n"
        times = "\tNumber of segments: %d\n" % self.times.size
        if self.dim2_type == "frequencies":
            type_line = "\tFrequency Range: %4.6f - %4.6f Hz\n" % (
                self.frequencies[0],
                self.frequencies[-1],
            )
        else:
            type_line = "\tNumber of directions: %d" % (self.ndirections)
        return title + times + type_line


class IsotropicJob(SingleStochasticJob):
    """single stochastic job results"""

    def __init__(self, *args, **kwargs):
        super(IsotropicJob, self).__init__(*args, **kwargs)
        # get final averaged spectra
        (
            self.combined_Y_spectrum,
            self.combined_sigma_spectrum,
        ) = self._combine_non_time_dimension_even_odd()

    @classmethod
    def from_matlab_file(cls, matfile):
        """
        Load mat file from old matlab code, create a single isotropic job
        and return an `IsotropicJob` class

        NOTE: mat file behaves differently if there's only one segment.
            need to be careful when opening it here.

        Parameters:
        -----------
        matfile : `str`
            matfile containing results from stochastic
            isotropic job

        Returns:
        --------
        job : `IsotropicJob`
            a single `IsotropicJob` instance
        """
        f = h5py.File(matfile, "r")
        names = []
        for name in f:
            names.append(name)
        # if all that's there are
        # parames, then return None
        if names == ["params"]:
            return None
        # data
        segstarts = f["segmentStartTime"][0]
        sensInt_ref = f["sensInt/data"]
        ccspec_ref = f["ccSpec/data"]
        # parameters
        sample_rate = f["params"]["resampleRate1"][()].squeeze()
        dim1 = sensInt_ref.size
        segdur = f["params"]["segmentDuration"][()].squeeze()
        fhigh = f["params"]["fhigh"][()].squeeze()
        flow = f["params"]["flow"][()].squeeze()
        df = f["params"]["deltaF"][()].squeeze()
        freqs = np.arange(flow, fhigh + df, df)
        dim2 = freqs.squeeze().size

        # unpack data...this took quite a while to figure out.
        if dim1 == freqs.size:
            sensInt_segs = sensInt_ref[()].squeeze()
            sensInt_segs = np.reshape(sensInt_segs, (1, sensInt_segs.size))
            ccspec_segs = ccspec_ref["real"] + ccspec_ref["imag"] * 1j
            ccspec_segs = np.reshape(ccspec_segs, (1, ccspec_segs.size))
        else:
            sensInt_segs = np.zeros((dim1, dim2), dtype=complex)
            ccspec_segs = np.zeros((dim1, dim2), dtype=complex)
            for ii in range(dim1):
                sensInt_segs[ii, :] = np.real(f[sensInt_ref[0][ii]][0])
                ccspec_segs[ii, :] = (
                    f[ccspec_ref[0][ii]][0]["real"]
                    + 1j * f[ccspec_ref[0][ii]][0]["imag"]
                )
        # convert to Y and sigma
        Y = np.zeros(sensInt_segs.shape, dtype=complex)
        sig = np.zeros(sensInt_segs.shape)
        sensInt_segs[sensInt_segs == 0] = np.nan
        for ii in range(sensInt_segs.shape[0]):
            Y[ii, :] = (2 * df * ccspec_segs[ii, :]) * (
                sensInt_segs[ii, :] / np.nansum(sensInt_segs[ii, :])
            ) ** -1
            sig[ii, :] = 1 / np.real(sensInt_segs[ii, :] * df)

        # divide by segment duration
        final_Y = Y / segdur
        final_sigma = sig ** 0.5 / segdur
        # create and return IsotropicJob class
        return cls(
            final_Y, final_sigma, segstarts, segdur, sample_rate, frequencies=freqs
        )

    def calculate_broadband_statistics(self, alpha):
        """
        The combined, time-averaged, broadband statistics.
        """
        # calculate weights for combining
        weights = (self.frequencies / self.fref) ** alpha
        # combine
        X = (weights * self.combined_Y_spectrum) * (
            weights * self.combined_sigma_spectrum
        ) ** -2
        GAMMA = (weights * self.combined_sigma_spectrum) ** -2
        sigma_cumulative_total = np.nansum(GAMMA) ** -0.5
        y_cumulative_total = np.nansum(X) / np.nansum(GAMMA)
        return (y_cumulative_total, sigma_cumulative_total)

    def calculate_segment_by_segment_broadband_statistics(self, alpha):
        """
        The combined broadband segment-by-segment statistics

        Returns:
        --------
        y_cum_ts : `numpy.ndarray`
            cumulative broadband point estimate for each
            time segment
        sig_cum_ts : `numpy.ndarray`
            uncertainty on `y_cumulative_ts`
        """
        # calculate weights
        # for alpha examples
        weights = (self.frequencies / self.fref) ** alpha
        WEIGHTS, _ = np.meshgrid(weights, self.times)
        # X = Y/sigma^2
        # GAMMA = 1/sigma^2
        X = (self.Y * WEIGHTS) * (self.sigma * WEIGHTS) ** -2
        GAMMA = (self.sigma * WEIGHTS) ** -2
        sigma_cumulative_ts = np.nansum(GAMMA, axis=1) ** -0.5
        y_cumulative_ts = np.nansum(X, axis=1) / np.nansum(GAMMA, axis=1)
        return (y_cumulative_ts, sigma_cumulative_ts)


class StochasticJobList(object):
    """list of stochastic jobs
    The object is just a container. It doesn't have any
    point estimate or sigma associated with it. It keeps track

    Attributes:
    -----------
    output_files_list : `list`
        list of strings pointing to files to load
    """

    search_types = ["isotropic"]
    file_types = ["old_matlab"]

    def __init__(
        self,
        output_files_list,
        checkpoint_filename="checkpoint.pkl",
        bad_gps_times_file=None,
        search_type="isotropic",
        file_type="old_matlab",
    ):
        super(StochasticJobList, self).__init__()

        # check valid search type
        if search_type not in StochasticJobList.search_types:
            raise ValueError(
                f"Invalid search type. Only {StochasticJobList.search_types} are implemented"
            )
        else:
            self.search_type = search_type

        # check valid file type
        if file_type not in StochasticJobList.file_types:
            raise ValueError(
                f"Invalid file type. Only {StochasticJobList.file_types} are implemented"
            )
        else:
            self.file_type = file_type

        self.output_files_list = output_files_list
        self.checkpoint_filename = checkpoint_filename
        self.bad_gps_times_file = bad_gps_times_file

    def load_job_file(self, file):
        if self.search_type == "isotropic":
            if self.file_type == "old_matlab":
                return IsotropicJob.from_matlab_file(file)

    def combine_jobs(self, checkpoint_number=10, load_checkpoint=False):
        """
        load data for each job in list and combine results from those jobs.

        Parameters:
        -----------
        segdur : `float`
            segment duration for stochastic.m data we load
        checkpoint_number : `int`, optional, default=10
            number of jobs to combine before checkpointing
        load_checkpoint : `bool`, optional, default=False
            load checkpoint file if available

        Returns:
        --------
        Y : `numpy.ndarray`
            point estimate
        sigma : `numpy.ndarray`
            standard deviation on point estimate
        dim2 : `numpy.ndarray`
            second dimension for Y and sigma
        dim2type : `str`
            type of second dimension
        """
        # for 2/3 compatibility...
        try:
            FileNotFoundError
        except NameError:
            FileNotFoundError = IOError
        import sys

        self.jobs_combined = np.array([])
        self.jobs_failed = np.array([])

        X = None  # Y/sigma^2
        GAMMA = None  # sigma^-2
        # load in supercut times
        if self.bad_gps_times_file is not None:
            bad_times = np.loadtxt(self.bad_gps_times_file)
        else:
            bad_times = []

        if load_checkpoint:
            try:
                tmp = pickle.load(open(self.checkpoint_filename, "rb"))
                X = tmp["X"]
                GAMMA = tmp["GAMMA"]
                self.jobs_combined = tmp["jobs_combined"]
                dim2 = tmp["dim2"]
                dim2type = tmp["dim2type"]
            except FileNotFoundError:
                print("Checkpoint file does not exist. Running from the start")

        # loop over files to load
        pbar = tqdm(self.output_files_list)
        job = 0
        for myfile in pbar:
            pbar.set_description(
                f"Job {job+1} of {len(self.output_files_list)}, {np.size(self.jobs_failed)} jobs have failed"
            )
            if np.in1d(job, self.jobs_combined):
                # jobs have already been included
                continue
            tmpjob = self.load_job_file(myfile)

            # main failure points are empty job or all NaN's
            # In a few cases load_from_matfile will return none
            # if it can't figure out what to do. That way we can
            # still combine over failed jobs if we want.
            if np.sum(1 * np.isnan(tmpjob.Y)) == np.size(tmpjob.Y):
                self.jobs_failed = np.append(self.jobs_failed, job)
                continue
            if tmpjob is None:
                self.jobs_failed = np.append(self.jobs_failed, job)
                continue

            tmpjob.apply_bad_gps_times(bad_times)
            if tmpjob.Y.shape[0] == 0:
                # nothing is in the matfile
                self.jobs_failed = np.append(self.jobs_failed, job)
                continue
            if X is None:
                # initialize
                Ytmp, sigtmp = (
                    tmpjob.combined_Y_spectrum,
                    tmpjob.combined_sigma_spectrum,
                )

                sigtmp[np.isnan(sigtmp) * np.isnan(Ytmp)] = np.inf
                Ytmp[np.isnan(Ytmp)] = 0
                X = Ytmp / sigtmp ** 2
                GAMMA = sigtmp ** -2
                X[np.where(np.isnan(X))[0]] = 0
                if tmpjob.frequencies is not None:
                    dim2 = tmpjob.frequencies
                    dim2type = "freqs"
                else:
                    dim2 = tmpjob.directions
                    dim2type = "directions"
            else:
                # combine already loaded results
                Ytmp, sigtmp = (
                    tmpjob.combined_Y_spectrum,
                    tmpjob.combined_sigma_spectrum,
                )
                sigtmp[np.isnan(sigtmp)] = np.inf
                Ytmp[np.isnan(Ytmp)] = 0
                X = X + Ytmp * sigtmp ** -2
                X[np.where(np.isnan(X))[0]] = 0
                GAMMA += sigtmp ** -2
            self.jobs_combined = np.append(self.jobs_combined, job)
            if (job % checkpoint_number) == 0:
                checkpoint_material = {
                    "X": X,
                    "GAMMA": GAMMA,
                    "jobs_combined": self.jobs_combined,
                    "dim2": dim2,
                    "dim2type": dim2type,
                }
                with open(self.checkpoint_filename, "wb") as f:
                    pickle.dump(checkpoint_material, f)
            job += 1
        GAMMA[GAMMA == 0] = np.nan
        Y = X / GAMMA
        sigma = GAMMA ** -0.5

        return Y, sigma, dim2, dim2type


=======
>>>>>>> 1c8f5892
def postprocess_Y_sigma(Y_fs, var_fs, segment_duration, deltaF, new_sample_rate):
    size = np.size(Y_fs, axis=0)
    _, w1w2squaredbar, _, w1w2squaredovlbar = window_factors(
        segment_duration * new_sample_rate
    )
    k = w1w2squaredovlbar / w1w2squaredbar

    # even/odd indices
    evens = np.arange(0, size, 2)
    odds = np.arange(1, size, 2)

    X_even = np.nansum(Y_fs[evens] / var_fs[evens], axis=0)
    GAMMA_even = np.nansum(var_fs[evens] ** -1, axis=0)
    X_odd = np.nansum(Y_fs[odds] / var_fs[odds], axis=0)
    GAMMA_odd = np.nansum(var_fs[odds] ** -1, axis=0)
    sigma2_oo = 1 / np.nansum(GAMMA_odd)
    sigma2_ee = 1 / np.nansum(GAMMA_even)
    sigma2_1 = 1 / np.nansum(var_fs[0, :] ** -1)
    sigma2_N = 1 / np.nansum(var_fs[-1, :] ** -1)
    sigma2IJ = 1 / sigma2_oo + 1 / sigma2_ee - (1 / 2) * (1 / sigma2_1 + 1 / sigma2_N)

    Y_f_new = (
        X_odd * (1 - (k / 2) * sigma2_oo * sigma2IJ)
        + X_even * (1 - (k / 2) * sigma2_ee * sigma2IJ)
    ) / (
        GAMMA_even
        + GAMMA_odd
        - k
        * (GAMMA_even + GAMMA_odd - (1 / 2) * (1 / var_fs[0, :] + 1 / var_fs[-1, :]))
    )

    inv_var_f_new = (
        GAMMA_odd
        + GAMMA_even
        - k
        * (GAMMA_odd + GAMMA_even - (1 / 2) * (1 / var_fs[0, :] + 1 / var_fs[-1, :]))
    ) / (1 - (k ** 2 / 4) * sigma2_oo * sigma2_ee * sigma2IJ ** 2)
    bias = calc_bias(segment_duration, deltaF, 1 / new_sample_rate, N_avg_segs=2)
    logger.debug(f"Bias factor: {bias}")
    var_f_new = (1 / inv_var_f_new) * bias ** 2

    return Y_f_new, var_f_new<|MERGE_RESOLUTION|>--- conflicted
+++ resolved
@@ -8,528 +8,6 @@
 from .util import calc_bias, window_factors
 
 
-<<<<<<< HEAD
-class SingleStochasticJob(object):
-    """Base class for a stochastic job. In this case, the assumption
-    is that we have some number of segments we  might want to combine together.
-
-    Attributes:
-    -----------
-    Y : `numpy.ndarray`
-        point estimate array. dimensions: (Nsegs, Nfreqs) or (Nsegs, Ndirections)
-    sigma : `numpy.ndarray`
-        standard deviation on point estimate. dimensions:
-        (segs, freqs/directions)
-    times : `numpy.ndarray`
-        list of segment start times
-    segdur : `float`
-        segment duration
-    sample_rate : `int`, required
-        sample rate
-    fref : `float`, optional
-        reference frequency if integrated statistic
-    alpha : `float`, optional
-        powerlaw spectral index if integrated statistic
-    frequencies : `numpy.ndarray`, optional
-        list of frequencies if narrowband radiometer
-    directions : `numpy.ndarray`, optional
-        directions (if broadband radiometer)
-    """
-
-    def __init__(
-        self,
-        Y,
-        sigma,
-        times,
-        segdur,
-        sample_rate,
-        fref=25,
-        alpha=0,
-        frequencies=None,
-        directions=None,
-    ):
-        """initialize"""
-        self.Y = np.array(Y)
-        self.sigma = np.array(sigma)
-        self.times = np.array(times)
-        self.segdur = segdur
-        self.fref = fref
-        self.alpha = alpha
-        self.sample_rate = sample_rate
-        self.Nsamples = int(self.segdur * self.sample_rate)
-        self.Nsegments = np.size(times)
-        if frequencies is not None and directions is not None:
-            raise ValueError(
-                "Can't specify frequencies and direction at the same time."
-            )
-        if directions is not None:
-            self.directions = np.array(directions)
-            self.ndirections = self.directions.squeeze().size
-            self.frequencies = None
-            self.dim2_type = "directions"
-        elif frequencies is not None:
-            self.frequencies = np.array(frequencies)
-            self.df = np.min(self.frequencies[1:] - self.frequencies[:-1])
-            self.nfrequencies = self.frequencies.size
-            self.directions = None
-            self.dim2_type = "frequencies"
-
-    @property
-    def dim2(self):
-        # returns second dimension
-        return self.Y.shape[-1]
-
-    def consistency_check(self):
-        """
-        Throws an error if the
-        number of directions or freuqencies (dim2)
-        doesn't match with the second dimension of Y
-        and sigma.
-
-        Parameters:
-        -----------
-
-        Returns:
-        --------
-        """
-        # check shapes
-        # if frequencies is none,
-        # then we assume it's a map and use directions
-        ntimes = np.size(self.times)
-        if self.frequencies is not None:
-            dim2 = self.nfrequencies
-        else:
-            # directions are (Ndirectionss, 2)
-            dim2 = self.ndirections
-        if self.Y.shape != (ntimes, dim2):
-            raise ValueError("Shape of Y is incorrect (may be transposed?)")
-        if self.sigma.shape != (ntimes, dim2):
-            raise ValueError("Shape of sigma is incorrect (may be transposed?)")
-        if self.sample_rate is None:
-            raise ValueError("Must specify a sample rate")
-
-    def apply_bad_gps_times(self, times_to_remove):
-        """
-        Applies bad gps times to current object in place.
-        Includes a new attribute `ntimes_removed` to track
-        how many times have been removed by cut.
-
-        Parameters:
-        -----------
-        times_to_remove : `numpy.ndarray`
-            times to remove from supercut
-
-        Returns:
-        --------
-
-        """
-        times_to_remove = np.array(times_to_remove)
-        good_times = []
-        for ii, our_time in enumerate(self.times):
-            good_times.append(~np.any(times_to_remove == our_time))
-        self.Y = self.Y[np.where(good_times)[0]]
-        self.sigma = self.sigma[np.where(good_times)[0]]
-        self.times = self.times[np.where(good_times)[0]]
-        try:
-            self.ntimes_removed += np.size(good_times) - np.sum(good_times)
-        except AttributeError:
-            self.ntimes_removed = np.size(good_times) - np.sum(good_times)
-        self.consistency_check()
-
-    def _combine_non_time_dimension_even_odd(self):
-        """
-        taken from
-        stochastic/trunk/PostProcessing/combineResults.m
-        written by Joe (quite a nice function)
-        """
-        _, w1w2squaredbar, _, w1w2squaredovlbar = window_factors(self.Nsamples)
-        k = w1w2squaredovlbar / w1w2squaredbar
-        size = np.size(self.times)
-
-        # even/odd indices
-        evens = np.arange(0, size, 2)
-        odds = np.arange(1, size, 2)
-
-        # evens
-        X_even = np.nansum(self.Y[evens] / self.sigma[evens] ** 2, axis=0)
-        GAMMA_even = np.nansum(self.sigma[evens] ** -2, axis=0)
-
-        # odds
-        if size == 1:
-            return X_even / GAMMA_even, GAMMA_even ** -0.5
-        else:
-            X_odd = np.nansum(self.Y[odds] / self.sigma[odds] ** 2, axis=0)
-            GAMMA_odd = np.nansum(self.sigma[odds] ** -2, axis=0)
-
-        # get rid of zero values
-        GAMMA_odd[GAMMA_odd == 0] = np.nan
-        GAMMA_even[GAMMA_even == 0] = np.nan
-        sigma2_oo = 1 / np.nansum(GAMMA_odd)
-        sigma2_ee = 1 / np.nansum(GAMMA_even)
-        sigma2_1 = 1 / np.nansum(self.sigma[0, :] ** -2)
-        sigma2_N = 1 / np.nansum(self.sigma[-1, :] ** -2)
-        sigma2IJ = (
-            1 / sigma2_oo + 1 / sigma2_ee - (1 / 2) * (1 / sigma2_1 + 1 / sigma2_N)
-        )
-
-        Y_f_new = (
-            X_odd * (1 - (k / 2) * sigma2_oo * sigma2IJ)
-            + X_even * (1 - (k / 2) * sigma2_ee * sigma2IJ)
-        ) / (
-            GAMMA_even
-            + GAMMA_odd
-            - k
-            * (
-                GAMMA_even
-                + GAMMA_odd
-                - (1 / 2) * (1 / self.sigma[0, :] ** 2 + 1 / self.sigma[-1, :] ** 2)
-            )
-        )
-
-        inv_var_f_new = (
-            GAMMA_odd
-            + GAMMA_even
-            - k
-            * (
-                GAMMA_odd
-                + GAMMA_even
-                - (1 / 2) * (1 / self.sigma[0, :] ** 2 + 1 / self.sigma[-1, :] ** 2)
-            )
-        ) / (1 - (k ** 2 / 4) * sigma2_oo * sigma2_ee * sigma2IJ ** 2)
-
-        bias = calc_bias(self.segdur, self.df, 1 / self.sample_rate, N_avg_segs=2)
-        logger.debug(f"Bias factor: {bias}")
-        var_f_new = (1 / inv_var_f_new) * bias ** 2
-        # I don't think notching should happen here.
-        # I thought it happened somewhere else.
-        # var_f_new[notch_freq] = np.inf
-
-        return Y_f_new, np.sqrt(var_f_new)
-
-        # return combined_Y, errorBar * bias
-
-    def __repr__(self):
-        """
-        simple representation.
-        """
-        title = f"Single stochastic job from: {self.times[0]}-{self.times[-1]}\n"
-        times = "\tNumber of segments: %d\n" % self.times.size
-        if self.dim2_type == "frequencies":
-            type_line = "\tFrequency Range: %4.6f - %4.6f Hz\n" % (
-                self.frequencies[0],
-                self.frequencies[-1],
-            )
-        else:
-            type_line = "\tNumber of directions: %d" % (self.ndirections)
-        return title + times + type_line
-
-
-class IsotropicJob(SingleStochasticJob):
-    """single stochastic job results"""
-
-    def __init__(self, *args, **kwargs):
-        super(IsotropicJob, self).__init__(*args, **kwargs)
-        # get final averaged spectra
-        (
-            self.combined_Y_spectrum,
-            self.combined_sigma_spectrum,
-        ) = self._combine_non_time_dimension_even_odd()
-
-    @classmethod
-    def from_matlab_file(cls, matfile):
-        """
-        Load mat file from old matlab code, create a single isotropic job
-        and return an `IsotropicJob` class
-
-        NOTE: mat file behaves differently if there's only one segment.
-            need to be careful when opening it here.
-
-        Parameters:
-        -----------
-        matfile : `str`
-            matfile containing results from stochastic
-            isotropic job
-
-        Returns:
-        --------
-        job : `IsotropicJob`
-            a single `IsotropicJob` instance
-        """
-        f = h5py.File(matfile, "r")
-        names = []
-        for name in f:
-            names.append(name)
-        # if all that's there are
-        # parames, then return None
-        if names == ["params"]:
-            return None
-        # data
-        segstarts = f["segmentStartTime"][0]
-        sensInt_ref = f["sensInt/data"]
-        ccspec_ref = f["ccSpec/data"]
-        # parameters
-        sample_rate = f["params"]["resampleRate1"][()].squeeze()
-        dim1 = sensInt_ref.size
-        segdur = f["params"]["segmentDuration"][()].squeeze()
-        fhigh = f["params"]["fhigh"][()].squeeze()
-        flow = f["params"]["flow"][()].squeeze()
-        df = f["params"]["deltaF"][()].squeeze()
-        freqs = np.arange(flow, fhigh + df, df)
-        dim2 = freqs.squeeze().size
-
-        # unpack data...this took quite a while to figure out.
-        if dim1 == freqs.size:
-            sensInt_segs = sensInt_ref[()].squeeze()
-            sensInt_segs = np.reshape(sensInt_segs, (1, sensInt_segs.size))
-            ccspec_segs = ccspec_ref["real"] + ccspec_ref["imag"] * 1j
-            ccspec_segs = np.reshape(ccspec_segs, (1, ccspec_segs.size))
-        else:
-            sensInt_segs = np.zeros((dim1, dim2), dtype=complex)
-            ccspec_segs = np.zeros((dim1, dim2), dtype=complex)
-            for ii in range(dim1):
-                sensInt_segs[ii, :] = np.real(f[sensInt_ref[0][ii]][0])
-                ccspec_segs[ii, :] = (
-                    f[ccspec_ref[0][ii]][0]["real"]
-                    + 1j * f[ccspec_ref[0][ii]][0]["imag"]
-                )
-        # convert to Y and sigma
-        Y = np.zeros(sensInt_segs.shape, dtype=complex)
-        sig = np.zeros(sensInt_segs.shape)
-        sensInt_segs[sensInt_segs == 0] = np.nan
-        for ii in range(sensInt_segs.shape[0]):
-            Y[ii, :] = (2 * df * ccspec_segs[ii, :]) * (
-                sensInt_segs[ii, :] / np.nansum(sensInt_segs[ii, :])
-            ) ** -1
-            sig[ii, :] = 1 / np.real(sensInt_segs[ii, :] * df)
-
-        # divide by segment duration
-        final_Y = Y / segdur
-        final_sigma = sig ** 0.5 / segdur
-        # create and return IsotropicJob class
-        return cls(
-            final_Y, final_sigma, segstarts, segdur, sample_rate, frequencies=freqs
-        )
-
-    def calculate_broadband_statistics(self, alpha):
-        """
-        The combined, time-averaged, broadband statistics.
-        """
-        # calculate weights for combining
-        weights = (self.frequencies / self.fref) ** alpha
-        # combine
-        X = (weights * self.combined_Y_spectrum) * (
-            weights * self.combined_sigma_spectrum
-        ) ** -2
-        GAMMA = (weights * self.combined_sigma_spectrum) ** -2
-        sigma_cumulative_total = np.nansum(GAMMA) ** -0.5
-        y_cumulative_total = np.nansum(X) / np.nansum(GAMMA)
-        return (y_cumulative_total, sigma_cumulative_total)
-
-    def calculate_segment_by_segment_broadband_statistics(self, alpha):
-        """
-        The combined broadband segment-by-segment statistics
-
-        Returns:
-        --------
-        y_cum_ts : `numpy.ndarray`
-            cumulative broadband point estimate for each
-            time segment
-        sig_cum_ts : `numpy.ndarray`
-            uncertainty on `y_cumulative_ts`
-        """
-        # calculate weights
-        # for alpha examples
-        weights = (self.frequencies / self.fref) ** alpha
-        WEIGHTS, _ = np.meshgrid(weights, self.times)
-        # X = Y/sigma^2
-        # GAMMA = 1/sigma^2
-        X = (self.Y * WEIGHTS) * (self.sigma * WEIGHTS) ** -2
-        GAMMA = (self.sigma * WEIGHTS) ** -2
-        sigma_cumulative_ts = np.nansum(GAMMA, axis=1) ** -0.5
-        y_cumulative_ts = np.nansum(X, axis=1) / np.nansum(GAMMA, axis=1)
-        return (y_cumulative_ts, sigma_cumulative_ts)
-
-
-class StochasticJobList(object):
-    """list of stochastic jobs
-    The object is just a container. It doesn't have any
-    point estimate or sigma associated with it. It keeps track
-
-    Attributes:
-    -----------
-    output_files_list : `list`
-        list of strings pointing to files to load
-    """
-
-    search_types = ["isotropic"]
-    file_types = ["old_matlab"]
-
-    def __init__(
-        self,
-        output_files_list,
-        checkpoint_filename="checkpoint.pkl",
-        bad_gps_times_file=None,
-        search_type="isotropic",
-        file_type="old_matlab",
-    ):
-        super(StochasticJobList, self).__init__()
-
-        # check valid search type
-        if search_type not in StochasticJobList.search_types:
-            raise ValueError(
-                f"Invalid search type. Only {StochasticJobList.search_types} are implemented"
-            )
-        else:
-            self.search_type = search_type
-
-        # check valid file type
-        if file_type not in StochasticJobList.file_types:
-            raise ValueError(
-                f"Invalid file type. Only {StochasticJobList.file_types} are implemented"
-            )
-        else:
-            self.file_type = file_type
-
-        self.output_files_list = output_files_list
-        self.checkpoint_filename = checkpoint_filename
-        self.bad_gps_times_file = bad_gps_times_file
-
-    def load_job_file(self, file):
-        if self.search_type == "isotropic":
-            if self.file_type == "old_matlab":
-                return IsotropicJob.from_matlab_file(file)
-
-    def combine_jobs(self, checkpoint_number=10, load_checkpoint=False):
-        """
-        load data for each job in list and combine results from those jobs.
-
-        Parameters:
-        -----------
-        segdur : `float`
-            segment duration for stochastic.m data we load
-        checkpoint_number : `int`, optional, default=10
-            number of jobs to combine before checkpointing
-        load_checkpoint : `bool`, optional, default=False
-            load checkpoint file if available
-
-        Returns:
-        --------
-        Y : `numpy.ndarray`
-            point estimate
-        sigma : `numpy.ndarray`
-            standard deviation on point estimate
-        dim2 : `numpy.ndarray`
-            second dimension for Y and sigma
-        dim2type : `str`
-            type of second dimension
-        """
-        # for 2/3 compatibility...
-        try:
-            FileNotFoundError
-        except NameError:
-            FileNotFoundError = IOError
-        import sys
-
-        self.jobs_combined = np.array([])
-        self.jobs_failed = np.array([])
-
-        X = None  # Y/sigma^2
-        GAMMA = None  # sigma^-2
-        # load in supercut times
-        if self.bad_gps_times_file is not None:
-            bad_times = np.loadtxt(self.bad_gps_times_file)
-        else:
-            bad_times = []
-
-        if load_checkpoint:
-            try:
-                tmp = pickle.load(open(self.checkpoint_filename, "rb"))
-                X = tmp["X"]
-                GAMMA = tmp["GAMMA"]
-                self.jobs_combined = tmp["jobs_combined"]
-                dim2 = tmp["dim2"]
-                dim2type = tmp["dim2type"]
-            except FileNotFoundError:
-                print("Checkpoint file does not exist. Running from the start")
-
-        # loop over files to load
-        pbar = tqdm(self.output_files_list)
-        job = 0
-        for myfile in pbar:
-            pbar.set_description(
-                f"Job {job+1} of {len(self.output_files_list)}, {np.size(self.jobs_failed)} jobs have failed"
-            )
-            if np.in1d(job, self.jobs_combined):
-                # jobs have already been included
-                continue
-            tmpjob = self.load_job_file(myfile)
-
-            # main failure points are empty job or all NaN's
-            # In a few cases load_from_matfile will return none
-            # if it can't figure out what to do. That way we can
-            # still combine over failed jobs if we want.
-            if np.sum(1 * np.isnan(tmpjob.Y)) == np.size(tmpjob.Y):
-                self.jobs_failed = np.append(self.jobs_failed, job)
-                continue
-            if tmpjob is None:
-                self.jobs_failed = np.append(self.jobs_failed, job)
-                continue
-
-            tmpjob.apply_bad_gps_times(bad_times)
-            if tmpjob.Y.shape[0] == 0:
-                # nothing is in the matfile
-                self.jobs_failed = np.append(self.jobs_failed, job)
-                continue
-            if X is None:
-                # initialize
-                Ytmp, sigtmp = (
-                    tmpjob.combined_Y_spectrum,
-                    tmpjob.combined_sigma_spectrum,
-                )
-
-                sigtmp[np.isnan(sigtmp) * np.isnan(Ytmp)] = np.inf
-                Ytmp[np.isnan(Ytmp)] = 0
-                X = Ytmp / sigtmp ** 2
-                GAMMA = sigtmp ** -2
-                X[np.where(np.isnan(X))[0]] = 0
-                if tmpjob.frequencies is not None:
-                    dim2 = tmpjob.frequencies
-                    dim2type = "freqs"
-                else:
-                    dim2 = tmpjob.directions
-                    dim2type = "directions"
-            else:
-                # combine already loaded results
-                Ytmp, sigtmp = (
-                    tmpjob.combined_Y_spectrum,
-                    tmpjob.combined_sigma_spectrum,
-                )
-                sigtmp[np.isnan(sigtmp)] = np.inf
-                Ytmp[np.isnan(Ytmp)] = 0
-                X = X + Ytmp * sigtmp ** -2
-                X[np.where(np.isnan(X))[0]] = 0
-                GAMMA += sigtmp ** -2
-            self.jobs_combined = np.append(self.jobs_combined, job)
-            if (job % checkpoint_number) == 0:
-                checkpoint_material = {
-                    "X": X,
-                    "GAMMA": GAMMA,
-                    "jobs_combined": self.jobs_combined,
-                    "dim2": dim2,
-                    "dim2type": dim2type,
-                }
-                with open(self.checkpoint_filename, "wb") as f:
-                    pickle.dump(checkpoint_material, f)
-            job += 1
-        GAMMA[GAMMA == 0] = np.nan
-        Y = X / GAMMA
-        sigma = GAMMA ** -0.5
-
-        return Y, sigma, dim2, dim2type
-
-
-=======
->>>>>>> 1c8f5892
 def postprocess_Y_sigma(Y_fs, var_fs, segment_duration, deltaF, new_sample_rate):
     size = np.size(Y_fs, axis=0)
     _, w1w2squaredbar, _, w1w2squaredovlbar = window_factors(
