import copy
import os
import warnings

import lal
import numpy as np
import scipy
from gwpy import signal, timeseries


def set_start_time(
    job_start_GPS: int,
    job_end_GPS: int,
    buffer_secs: int,
    segment_duration: int,
    do_sidereal: bool = False,
):
    """
    Function to identify segment start times
    either with or without sidereal option

    Parameters
    ==========
    job_start_GPS: int
        Integer indicating the start time (in GPS)
        of the data

    job_end_GPS: int
        Integer indicating the end time (in GPS)
        of the data

    buffer_secs: int
        Number of cropped seconds

    segment_duration: int
        Duration of each segment

    do_sidereal: bool
        ---

    Returns
    =======
    centered_start_time: int
        Integer with the initial time of the segment to be pre-processed
    """
    if not do_sidereal:
        job_duration = job_end_GPS - job_start_GPS
        M = np.floor((job_duration - 2 * buffer_secs) / segment_duration)
        centered_start_time = (
            job_start_GPS
            + buffer_secs
            + np.floor((job_duration - 2 * buffer_secs - M * segment_duration) / 2)
        )
    else:
        srfac = 23.9344696 / 24
        # sidereal time conversion factor
        srtime = (lal.GreenwichMeanSiderealTime(job_end_GPS) % (2 * np.pi)) * 3600
        md = np.mod(srtime, segment_duration / srfac)
        centered_start_time = np.round(job_end_GPS + segment_duration - md * srfac)
        if centered_start_time - job_end_GPS < buffer_secs:
            centered_start_time = centered_start_time + segment_duration
    return centered_start_time


def read_data(
    IFO: str,
    data_type: str,
    channel: str,
    t0: int,
    tf: int,
    local_data_path: str = "",
    tag: str = "C00",
    input_sample_rate: int = 16384,
):
    """
    Function doing the reading of the data to be used in the
    stochastic pipeline

    Parameters
    ==========
    IFO: string
        Interferometer from which to retrieve the data

    data_type: string
        String indicating the type of data to be read,
        either:
        - 'public' : data from GWOSC (https://www.gw-openscience.org/)
        - 'private' : data from the LIGO-Virgo servers restricted to members of the collaboration
        - 'local' (if 'local_data_path'): data the user has saved locally

    channel: string
        Name of the channel (e.g.: "L1:GWOSC-4KHZ_R1_STRAIN")

    t0: int
        GPS time of the start of the data taking

    tf: int
        GPS time of the end of the data taking

    local_data_path: str, optional
        path where local gwf is stored

    tag: str, optional
        tag identifying type of data, e.g.: 'C00', 'C01'

    input_sample_rate: int
        Sampling rate of the timeseries to be read

    Returns
    =======
    data: TimeSeries object
        Time series containing the requested data
    """
    if data_type == "public":
        data = timeseries.TimeSeries.fetch_open_data(
            IFO, t0, tf, sample_rate=input_sample_rate, tag=tag
        )
        data.channel = channel
    elif data_type == "private":
        data = timeseries.TimeSeries.get(channel, start=t0, end=tf, verbose=True)
        data.channel = channel
    elif data_type == "local":
        if os.path.isdir(local_data_path):
            local_data = []
            for f in os.listdir(local_data_path):
                local_data.append(os.path.join(local_data_path, f))
        else:
            local_data = local_data_path
        data = timeseries.TimeSeries.read(
            source=local_data, channel=channel, start=t0, end=tf
        )
        data.channel = channel
        data.name = IFO

    else:
        raise ValueError("Wrong data type. Choose between: public, private and local")
    return data


def apply_high_pass_filter(
    timeseries: timeseries.TimeSeries,
    sample_rate: int,
    cutoff_frequency: float,
    number_cropped_seconds: int = 2,
):
    """
    Function to apply a high pass filter to a timeseries

    Parameters
    ==========
    timeseries: gwpy_timeseries
        Timeseries to which to apply the high pass filter

    sample_rate: int
        Sampling rate of the timeseries

    cutoff_frequency: float
        Frequency (in Hz) from which to start applying the
        high pass filter

    number_cropped_seconds: int, optional
        Number of seconds to remove at the beginning and end
        of the high-passed data; default is 2

    Returns
    =======
    filtered: Timeseries
        High-pass filtered timeseries
    """
    zpk = scipy.signal.butter(
        16, cutoff_frequency, "high", analog=False, output="zpk", fs=sample_rate
    )
    filtered = timeseries.filter(zpk, filtfilt=True)
    filtered = filtered.crop(*filtered.span.contract(number_cropped_seconds))
    return filtered


def resample_filter(
    time_series_data: timeseries.TimeSeries,
    new_sample_rate: int,
    cutoff_frequency: float,
    number_cropped_seconds: int = 2,
    window_downsampling: str = "hamming",
    ftype: str = "fir",
):
    """
    Function doing part of the pre-processing
    (resampling,filtering and fftgram computation)
    of the data to be used in the stochastic pipeline

    Parameters
    ==========

    time_series_data: gwpy_timeseries
        timeseries data to be analysed in the pipeline

    new_sample_rate: int
        Sampling rate of the downsampled-timeseries

    cutoff_frequency: float
        Frequency (in Hz) from which to start applying the
        high pass filter

    number_cropped_seconds: int
        Number of seconds to remove at the beginning and end
        of the high-passed data

    window_downsampling: string
        Type of window used to downsample

    ftype: string
        Type of filter to use in the downsampling


    Returns
    =======
    filtered: gwpy_timeseries
        Timeseries containing the filtered and high passed data
    """
<<<<<<< HEAD
    if new_sample_rate % 2 != 0:
        warnings.warn("New sample rate is not even.")
    data_to_resample = copy.deepcopy(time_series_data.value)
    original_times = copy.deepcopy(time_series_data.times)
    nan_mask = np.isnan(time_series_data.value)  # .flatten()

    if np.sum(nan_mask) != 0:
        data_nansafe = data_to_resample[~nan_mask]
        times_nansafe = original_times[~nan_mask]
        interped_data = scipy.interpolate.CubicSpline(times_nansafe, data_nansafe)
        new = interped_data(original_times).view(time_series_data.__class__)
        new.__metadata_finalize__(time_series_data)
        new._unit = time_series_data.unit
        resampled = new.resample(new_sample_rate, window_downsampling, ftype)
        warnings.warn(
            f"There are {np.sum(nan_mask)} NaNs in the timestream ({np.sum(nan_mask)*100/len(time_series_data)}% of the data). These will be ignored in pre-processing."
        )
    else:
        resampled = time_series_data.resample(
            new_sample_rate, window_downsampling, ftype
        )

=======
    if (new_sample_rate*number_cropped_seconds) < 18:
        raise Warning(f"Number of cropped seconds requested {number_cropped_seconds}s is low compared to the sampling rate {new_sampling_rate}: cropped-seconds x sampling-rate = {number_cropped_seconds*new_sampling_rate}.")
    resampled = time_series_data.resample(new_sample_rate, window_downsampling, ftype)
>>>>>>> 5cd1b576
    sample_rate = resampled.sample_rate.value
    filtered = apply_high_pass_filter(
        timeseries=resampled,
        sample_rate=sample_rate,
        cutoff_frequency=cutoff_frequency,
        number_cropped_seconds=number_cropped_seconds,
    )

    return filtered


def self_gate_data(
    time_series_data: timeseries.TimeSeries,
    tzero: float = 1.0,
    tpad: float = 0.5,
    gate_threshold: float = 50.0,
    cluster_window: float = 0.5,
    whiten: bool = True,
):
    """
    Function to self-gate
    data to be used in the stochastic pipeline

    Parameters
    ==========

    time_series_data: gwpy_timeseries
        timeseries data to be analysed in the pipeline

    tzero : `int`, optional
        half-width time duration (seconds) in which the timeseries is
        set to zero

    tpad : `int`, optional
        half-width time duration (seconds) in which the Planck window
        is tapered

    whiten : `bool`, optional
        if True, data will be whitened before gating points are discovered,
        use of this option is highly recommended

    threshold : `float`, optional
        amplitude threshold, if the data exceeds this value a gating window
        will be placed

    cluster_window : `float`, optional
        time duration (seconds) over which gating points will be clustered

    Returns
    =======
    gated: gwpy_timeseries
        Timeseries containing the gated data

    deadtime: `gwpy.segments.SegmentList`
        SegmentList containing the times that were gated, not including
        any padding applied

    Notes
    -----
    This method is based on `gwpy.timeseries.gate`. See
    https://gwpy.github.io/docs/latest/api/gwpy.timeseries.TimeSeries/?highlight=timeseries#gwpy.timeseries.TimeSeries.gate
    for additional details.
    """

    from gwpy.segments import Segment, SegmentList
    from scipy.signal import find_peaks

    # Find points to gate based on a threshold
    sample = time_series_data.sample_rate.to("Hz").value
    data = time_series_data.whiten() if whiten else time_series_data
    window_samples = cluster_window * sample
    gates = find_peaks(abs(data.value), height=gate_threshold, distance=window_samples)[
        0
    ]
    # represent gates as time segments
    deadtime = SegmentList(
        [
            Segment(
                time_series_data.t0.value + (k / sample) - tzero,
                time_series_data.t0.value + (k / sample) + tzero,
            )
            for k in gates
        ]
    ).coalesce()
    # return the self-gated timeseries
    gated = time_series_data.mask(deadtime=deadtime, const=0, tpad=tpad)
    return gated, deadtime


def shift_timeseries(time_series_data: timeseries.TimeSeries, time_shift: int = 0):

    """
    Function that shifts a timeseries by an amount time_shift
    in order to perform the time shifted analysis

    Parameters
    ==========

    time_series_data: gwpy_timeseries
        timeseries data to be analysed in the pipeline

    time_shift: int
        value of the time shift (in seconds)

    Returns
    =======
    shifted_data: gwpy_timeseries
        Timeseries containing the shifted_data
    """

    if time_shift > 0:
        shifted_data = np.roll(
            time_series_data, int(time_shift / time_series_data.dt.value)
        )
    else:
        shifted_data = time_series_data
    return shifted_data


def preprocessing_data_gwpy_timeseries(
    IFO: str,
    gwpy_timeseries: timeseries.TimeSeries,
    new_sample_rate: int,
    cutoff_frequency: float,
    number_cropped_seconds: int = 2,
    window_downsampling: str = "hamming",
    ftype: str = "fir",
    time_shift: int = 0,
):
    """
    Function doing the pre-processing of a gwpy timeseries to be used in the
    stochastic pipeline

    Parameters
    ==========

    IFO: string
        Interferometer from which to retrieve the data

    gwpy_timeseries: gwpy_timeseries
        Timeseries from gwpy

    new_sample_rate:int
        Sampling rate of the downsampled-timeseries

    cutoff_frequency: float
        Frequency (in Hz) from which to start applying the
        high pass filter

    number_cropped_seconds: int
        Number of seconds to remove at the beginning and end
        of the high-passed data

    window_downsampling: string
        Type of window used to downsample

    ftype: string
        Type of filter to use in the downsampling

    time_shift: int
        value of the time shift (in seconds)

    Returns
    =======
    pre_processed_data: gwpy_timeseries
        Timeseries containing the filtered and high passed data (shifted if time_shift>0)
    """
    time_series_data = gwpy_timeseries
    filtered = resample_filter(
        time_series_data=time_series_data,
        new_sample_rate=new_sample_rate,
        cutoff_frequency=cutoff_frequency,
        number_cropped_seconds=number_cropped_seconds,
        window_downsampling=window_downsampling,
        ftype=ftype,
    )
    if time_shift > 0:
        return shift_timeseries(time_series_data=filtered, time_shift=time_shift)
    else:
        return filtered


def preprocessing_data_channel_name(
    IFO: str,
    t0: int,
    tf: int,
    data_type: str,
    channel: str,
    new_sample_rate: int,
    cutoff_frequency: float,
    segment_duration: int,
    number_cropped_seconds: int = 2,
    window_downsampling: str = "hamming",
    ftype: str = "fir",
    time_shift: int = 0,
    local_data_path: str = "",
    tag: str = "C00",
    input_sample_rate: int = 16384,
):
    """
    Function doing the pre-processing of the data to be used in the
    stochastic pipeline

    Parameters
    ==========
    IFO: string
        Interferometer from which to retrieve the data

    t0: int
        GPS time of the start of the data taking

    tf: int
        GPS time of the end of the data taking

    data_type: string
        String indicating the type of data to be read,
        either 'public' or 'private'

    channel: string
        Name of the channel (e.g.: "L1:GWOSC-4KHZ_R1_STRAIN")

    new_sample_rate:int
        Sampling rate of the downsampled-timeseries

    cutoff_frequency: float
        Frequency (in Hz) from which to start applying the
        high pass filter

    segment_duration: int
        Duration of each segment (argument of set_start_time)

    number_cropped_seconds: int
        Number of seconds to remove at the beginning and end
        of the high-passed data

    window_downsampling: string
        Type of window used to downsample

    ftype: string
        Type of filter to use in the downsampling

    time_shift: int
        value of the time shift (in seconds)

    tag: str, optional
        tag identifying type of data, e.g.: 'C00', 'C01'

    input_sample_rate: int
        Sampling rate of the timeseries to be read

    Returns
    =======
    pre_processed_data: gwpy_timeseries
        Timeseries containing the filtered and high passed data (shifted if time_shift>0)
    """
    data_start_time = set_start_time(
        job_start_GPS=t0,
        job_end_GPS=tf,
        buffer_secs=number_cropped_seconds,
        segment_duration=segment_duration,
    )

    time_series_data = read_data(
        IFO=IFO,
        data_type=data_type,
        channel=channel,
        t0=data_start_time - number_cropped_seconds,
        tf=tf,
        local_data_path=local_data_path,
        tag=tag,
        input_sample_rate=input_sample_rate,
    )

    return preprocessing_data_gwpy_timeseries(
        IFO=IFO,
        gwpy_timeseries=time_series_data,
        new_sample_rate=new_sample_rate,
        cutoff_frequency=cutoff_frequency,
        number_cropped_seconds=2,
        window_downsampling=window_downsampling,
        ftype=ftype,
        time_shift=time_shift,
    )


def preprocessing_data_timeseries_array(
    t0: int,
    tf: int,
    IFO: str,
    array: np.ndarray,
    new_sample_rate: int,
    cutoff_frequency: float,
    segment_duration: int,
    sample_rate: int = 4096,
    number_cropped_seconds: int = 2,
    window_downsampling: str = "hamming",
    ftype: str = "fir",
    time_shift: int = 0,
):
    """
    Function doing the pre-processing of a time-series array to be used in the
    stochastic pipeline

    Parameters
    ==========
    t0: int
        GPS time of the start of the data taking

    tf: int
        GPS time of the end of the data taking

    IFO: string
        Interferometer from which to retrieve the data

    array: array
        Array containing a timeseries

    new_sample_rate:int
        Sampling rate of the downsampled-timeseries

    cutoff_frequency: float
        Frequency (in Hz) from which to start applying the
        high pass filter

    segment_duration: int
        Duration of each segment (argument of set_start_time)

    sample_rate: int
        Sampling rate of the original timeseries

    number_cropped_seconds: int
        Number of seconds to remove at the beginning and end
        of the high-passed data

    window_downsampling: string
        Type of window used to downsample

    ftype: string
        Type of filter to use in the downsampling

    time_shift: int
        value of the time shift (in seconds)

    Returns
    =======
    pre_processed_data: gwpy_timeseries
        Timeseries containing the filtered and high passed data (shifted if time_shift>0)
    """
    data_start_time = set_start_time(
        job_start_GPS=t0,
        job_end_GPS=tf,
        buffer_secs=number_cropped_seconds,
        segment_duration=segment_duration,
    )
    time_series_data = timeseries.TimeSeries(
        array, t0=data_start_time, sample_rate=sample_rate
    )
    return preprocessing_data_gwpy_timeseries(
        IFO=IFO,
        gwpy_timeseries=time_series_data,
        new_sample_rate=new_sample_rate,
        cutoff_frequency=cutoff_frequency,
        number_cropped_seconds=2,
        window_downsampling=window_downsampling,
        ftype=ftype,
        time_shift=time_shift,
    )<|MERGE_RESOLUTION|>--- conflicted
+++ resolved
@@ -217,9 +217,8 @@
     filtered: gwpy_timeseries
         Timeseries containing the filtered and high passed data
     """
-<<<<<<< HEAD
-    if new_sample_rate % 2 != 0:
-        warnings.warn("New sample rate is not even.")
+    if (new_sample_rate*number_cropped_seconds) < 18:
+        warnings.warn(f"Number of cropped seconds requested {number_cropped_seconds}s is low compared to the sampling rate {new_sampling_rate}: cropped-seconds x sampling-rate = {number_cropped_seconds*new_sampling_rate}.")
     data_to_resample = copy.deepcopy(time_series_data.value)
     original_times = copy.deepcopy(time_series_data.times)
     nan_mask = np.isnan(time_series_data.value)  # .flatten()
@@ -240,11 +239,6 @@
             new_sample_rate, window_downsampling, ftype
         )
 
-=======
-    if (new_sample_rate*number_cropped_seconds) < 18:
-        raise Warning(f"Number of cropped seconds requested {number_cropped_seconds}s is low compared to the sampling rate {new_sampling_rate}: cropped-seconds x sampling-rate = {number_cropped_seconds*new_sampling_rate}.")
-    resampled = time_series_data.resample(new_sample_rate, window_downsampling, ftype)
->>>>>>> 5cd1b576
     sample_rate = resampled.sample_rate.value
     filtered = apply_high_pass_filter(
         timeseries=resampled,
