import numpy as np
from gwpy.frequencyseries import FrequencySeries

from .constants import H0

<<<<<<< HEAD
import h5py
import sys
=======
>>>>>>> 789fee5d

if sys.version_info >= (3, 0):
    import configparser
else:
    import ConfigParser as configparser


class initialize(object):
    def __init__(self, param_file):
        """
        Class that initializes the necessary parameters for the simulation
        of an isotropic stochastic background.
        
        Parameters
        ==========
        param_file: str
            File containing the various parameter values used to simulate
            an isotropic stochastic background.
            
        Returns
        =======
        """
        self.param_file = param_file
        param = configparser.ConfigParser()
        param.read(param_file)
        
        self.NSegments = param.getint('parameters','NSegments')
        self.Fs = param.getfloat('parameters','Fs')
        self.segmentDuration = param.getfloat('parameters','segmentDuration')
        self.t0 = param.getfloat('parameters','t0')
        self.TAvg = param.getfloat('parameters','TAvg')
        self.Nd = param.getint('parameters','Nd')
        
        self.fref = param.getfloat('parameters','fref')
        self.alpha = param.getfloat('parameters','alpha')
        self.omegaRef = param.getfloat('parameters','omegaRef')
        
        self.NSamplesPerSegment = int(self.segmentDuration*self.Fs) 
        self.deltaT = 1/self.Fs
        self.fNyquist = 1/(2*self.deltaT)
        self.deltaF = 1/self.segmentDuration
        self.deltaFStoch = 1/self.TAvg
        self.NAvgs = 2 * int(self.segmentDuration / self.TAvg) - 1
        self.jobDuration = self.NSegments * self.segmentDuration
        self.N = self.NSegments*self.NSamplesPerSegment
        
        self.read_noise_file = param.getboolean('parameters','read_noise_file')
        self.read_orf_file = param.getboolean('parameters','read_orf_file')
            
        
    def make_freqs(self):
        """
        Function that makes an array of frequencies given the sampling rate
        and the segment duration specified in the initial parameter file.
        
        Parmeters
        =========
        
        Returns
        =======
        freqs: array_like
            Array of frequencies for which an isotropic stochastic background
            will be simulated.
        """
        if self.NSamplesPerSegment%2==0:
            numFreqs = self.NSamplesPerSegment/2-1
        else:
            numFreqs = (self.NSamplesPerSegment-1)/2

        freqs = np.array([self.deltaF*(i+1) for i in range(int(numFreqs))])
        return freqs
    
    def make_times(self):
        """
        Function that makes an array of times given thenumber of segments
        and the sampling frequency specified in the initial parameter file.
        
        Parameters
        ==========
        
        Returns
        =======
        times: array_like
            Array of times for which an isotropic stochastic background
            will be simulated.
        """
        T = self.N*self.deltaT
        times = np.array([self.t0 + self.deltaT*i for i in range(int(self.N))])
        return times
    
    def make_omegaGW(self):
        """
        Parameters
        ==========
        
        Returns
        =======
        omegaGW: gwpy.frequencyseries.FrequencySeries
            A gwpy FrequencySeries containing the omegaGW spectrum of the 
            isotropic stochastic background that will be simulated.
        """
        freqs = self.make_freqs()
        omegaGW = self.omegaRef*(freqs/self.fref)**self.alpha
        omegaGW = gwpy.frequencyseries.FrequencySeries(omegaGW, frequencies=freqs)
        return omegaGW
    
    def make_noisePSD(self):
        """
        Function that creates the noise PSDs for the detectors that enter in
        the simulation. Two options: either the noise PSDs are read in from
        a file or they can be obtained from the intereferometers in bibly (still
        needs to be implemented).
        
        Parameters
        ==========
        
        Returns
        =======
        noisePSD_array: array_like
            Array of size Nd, the number of detectors, containing gwpy FrequencySeries 
            of the noisePSDs for each of the detectors.
        """
        if self.read_noise_file:
            param = configparser.ConfigParser()
            param.read(self.param_file)
            paths = param.get('parameters','noisePSD_file')
            filenames = paths.split(", ")
            noisePSD_array = np.zeros(self.Nd, dtype=gwpy.frequencyseries.frequencyseries.FrequencySeries)
            for ii in range(len(filenames)):
                noisePSD = self.read_from_file(filenames[ii])
                noisePSD_array[ii] = noisePSD
            return noisePSD_array
                
        else: 
            pass #Should then get noise PSD from other module
        
    def make_orf(self):
        """
        Function that creates the noise PSDs for the detectors that enter in
        the simulation. Two options: either the noise PSDs are read in from
        a file or they can be obtained from the Baseline class (still needs to
        be implemented).
        
        Parameters
        ==========
        
        Returns
        =======
        orf_array: array_like
            Array containing gwpy FrequencySeries of the orfs for the various
            baseline combinations that enter in the simulation.
        """
        if self.read_orf_file:
            param = configparser.ConfigParser()
            param.read(self.param_file)
            paths = param.get('parameters','orf_file')
            filenames = paths.split(", ")
            orf_array = np.zeros(len(filenames), dtype=gwpy.frequencyseries.frequencyseries.FrequencySeries)
            for ii in range(len(filenames)):
                orf = self.read_from_file(filenames[ii])
                orf_array[ii] = orf
            return orf_array
        
        else: 
            pass #Should then get orf from other module (Sylvia's)
    
    def read_from_file(self, filename):
        """
        Function that reads from file to produce frequency series of a
        quantity of interest (e.g. noisePSD, orf, ...).
        
        Parameters
        ==========
        filename: str
            File containing the frequency and corresponding quantity of 
            interest (e.g. noisePSD, orf, ...).
            
        Return
        ======
        freq_series: gwpy.frequencyseries.FrequencySeries
            A gwpy FrequencySeries containing the quantity of interest
            (e.g. noisePSD, orf, ...).
        """
        content = [i.strip().split() for i in open(filename).readlines()]
        
        freqs = [float(content[i][0]) for i in range(len(content))]
        data = [float(content[i][1]) for i in range(len(content))]
        
        func = interp1d(freqs, data, kind='cubic', fill_value='extrapolate')
        f = self.make_freqs()
        freq_series = gwpy.frequencyseries.FrequencySeries(func(f), frequencies=f)
        return freq_series
        
class simulation_GWB(object):
<<<<<<< HEAD
    def __init__(self, noisePSD, omegaGW, orf, Fs, segmentDuration, NSegments):
=======
    def __init__(
        self, noisePSD, OmegaGW, orf, Fs=None, segmentDuration=None, NSegments=1
    ):
>>>>>>> 789fee5d
        """
        Class that simulates an isotropic stochastic background.
        
        Parameters
        ==========
<<<<<<< HEAD
        
        Returns
        =======
=======

>>>>>>> 789fee5d
        """
        self.noisePSD = noisePSD
        self.OmegaGW = omegaGW
        self.orf = orf
        self.Fs = Fs
        self.segmentDuration = segmentDuration
        self.NSegments = NSegments
<<<<<<< HEAD
        
        self.freqs = omegaGW.frequencies.value
        self.Nf = omegaGW.size
        self.Nd = noisePSD.shape[0]
        self.deltaF = omegaGW.df.value
    
        self.NSamplesPerSegment = int(self.Fs*self.segmentDuration)
        self.deltaT = 1/self.Fs
    
    def generate_data(self):
        """
        Function that simulates an isotropic stochastic background given the 
        input parameters. The data is simulated and spliced together to prevent 
        periodicity artifacts related to IFFTs.
        
=======

        self.freqs = OmegaGW.frequencies.value
        self.Nf = OmegaGW.size
        self.Nd = noisePSD.shape[0]
        self.deltaF = OmegaGW.df.value

        if Fs == None:
            self.Fs = (self.freqs[-1] + self.deltaF) * 2  # Assumes freq is power of two

        if segmentDuration == None:
            self.segmentDuration = 1 / (self.deltaF)

        self.NSamplesPerSegment = int(self.Fs * self.segmentDuration)
        self.deltaT = 1 / self.Fs

    def generate_data(self):
        """

>>>>>>> 789fee5d
        Parameters
        ==========

        Returns
        =======
        data: array_like
            An array of size Nd (number of detectors) with gwpy TimeSeries with the 
            data containing the simulated isotropic stochastic background.
        """
        y = self.simulate_data()
        data = self.splice_segments(y)
#         data = gwpy.timeseries.TimeSeries(data, times=t)
        return data

    def orfToArray(self):
        """
        Function that converts the list of overlap reduction functions into an array
        to facilitate the correct implementation when computing the covariance matrix.
        
        Parameters
        ==========

        Returns
        =======
        orf_array: array_like
<<<<<<< HEAD
            Array of shape Nd x Nd containing the orfs, where Nd is the number of 
            detectors. The convention used for consistency with the remainder of the
            simulation is as follows. Orfs are only present in the off-diagonal slots
            in the array. Only the part below the diagonal is filled, after which this
            is copied to the upper part by transposing and summing. The array is filled
            by starting from the first free slot below the diagonal, from left to right,
            until the diagonal is reached, after which the line below in the array is
            filled analogously and so on.
=======

>>>>>>> 789fee5d
        """
        index = 0
        orf_array = np.zeros((self.Nd, self.Nd), dtype=FrequencySeries)
        for ii in range(self.Nd):
            for jj in range(ii):
                orf_array[ii, jj] = self.orf[index]
                index += 1
        orf_array = orf_array + orf_array.transpose()
        return orf_array

    def omegaToPower(self):
        """
        Function that computes the GW power spectrum starting from the OmegaGW
        spectrum.

        Parameters
        ==========
<<<<<<< HEAD
    
=======
        omegaGW: gwpy.frequencyseries.FrequencySeries
            A gwpy FrequencySeries containing the Omega spectrum

>>>>>>> 789fee5d
        Returns
        =======
        power: gwpy.frequencyseries.FrequencySeries
            A gwpy FrequencySeries containing the GW power spectrum
        """
<<<<<<< HEAD
        H_theor = (3*H0**2)/(10*np.pi**2)
        
        power = H_theor*self.OmegaGW.value*self.freqs**(-3)
        power = gwpy.frequencyseries.FrequencySeries(power, frequencies=self.freqs)
=======

        H_theor = (3 * H0 ** 2) / (10 * np.pi ** 2)

        power = H_theor * self.OmegaGW.value * self.freqs ** (-3)
        power = FrequencySeries(power, frequencies=self.freqs)
>>>>>>> 789fee5d
        return power

    def covariance_matrix(self):
        """
        Function to compute the covariance matrix corresponding to a stochastic
        background in the various detectors.

        Parameters
        ==========

        Returns
        =======
        C: array_like
            Covariance matrix corresponding to a stochastic background in the
            various detectors. Dimensions are Nd x Nd x Nf, where Nd is the
            number of detectors and Nf the number of frequencies.
        """
<<<<<<< HEAD
=======

>>>>>>> 789fee5d
        GWBPower = self.omegaToPower()
        orf_array = self.orfToArray()

        C = np.zeros((self.Nd, self.Nd, self.Nf))

        for ii in range(self.Nd):
            for jj in range(self.Nd):
                if ii == jj:
                    C[ii, jj, :] = self.noisePSD[ii].value[:] + GWBPower.value[:]
                else:
                    C[ii, jj, :] = orf_array[ii, jj].value[:] * GWBPower.value[:]

        C = self.NSamplesPerSegment / (self.deltaT * 4) * C
        return C

    def compute_eigval_eigvec(self, C):
        """
        Function to compute the eigenvalues and eigenvectors of the covariance
        matrix corresponding to a stochastic background in the various detectors.

        Parameters
        ==========
        C: array_like
            Covariance matrix corresponding to a stochastic background in the
            various detectors. Dimensions are Nd x Nd x Nf, where Nd is the
            number of detectors and Nf the number of frequencies.

        Returns
        =======
        eigval: array_like
<<<<<<< HEAD
            Array of diagonal matrices containing the eigenvalues of the 
            covariance matrix C.
=======

>>>>>>> 789fee5d
        eigvec: array_like
            Array of matrices containing the eigenvectors of the covariance
            matrix C.
        """
<<<<<<< HEAD
        eigval, eigvec = np.linalg.eig(C.transpose((2,0,1)))
        eigval = np.array([np.diag(x) for x in eigval])
=======

        eigval, eigvec = np.linalg.eig(C.transpose((2, 0, 1)))
        eigval = np.array([np.diag(x) for x in eigval])

>>>>>>> 789fee5d
        return eigval, eigvec

    def generate_freq_domain_data(self):
        """
<<<<<<< HEAD
        Function that generates the uncorrelated frequency domain data with 
        random phases for the stochastic background.
        
=======
        Function that generates the uncorrelated frequency domain data for the
        stochastic background of gravitational waves.

>>>>>>> 789fee5d
        Parameters
        ==========

        Returns
        =======
        z: array_like
            Array of size Nf x Nd containing uncorrelated frequency domain data.
        """
        z = np.zeros((self.Nf, self.Nd), dtype="complex_")
        re = np.random.randn(self.Nf, self.Nd)
        im = np.random.randn(self.Nf, self.Nd)
        z = re + im * 1j
        return z
<<<<<<< HEAD
    
    def transform_to_correlated_data(self, z, C):
=======

    def transform_to_correlated_data(self, z, eigval, eigvec):
>>>>>>> 789fee5d
        """
        Function that transforms the uncorrelated stochastic background
        simulated data, to correlated data.

        Parameters
        ==========
        z: array_like
            Array containing the uncorrelated data with random phase.
        C: array_like
            Array of size Nd x Nd x Nf representing the covariance matrices
            between detectors for a desired stochastic background, where Nd 
            is the number of detectors and Nf is the number of frequencies.
            
        Returns
        =======
        x: array_like
            Array of size Nf x Nd, containing the correlated stochastic
            background data.
        """
<<<<<<< HEAD
        eigval, eigvec = self.compute_eigval_eigvec(C)
        
        A = np.einsum('...ij,jk...',np.sqrt(eigval),eigvec.transpose())
        x = np.einsum('...j,...jk',z,A)  
=======

        A = np.einsum("...ij,jk...", np.sqrt(eigval), eigvec.transpose())
        x = np.einsum("...j,...jk", z, A)

>>>>>>> 789fee5d
        return x

    def simulate_data(self):
        """
<<<<<<< HEAD
        Function that simulates the data corresponding to an isotropic stochastic
        background.
        
        Parameters
        ==========
        
        Returns
        =======
        y: array_like
            Array of size Nd x 2*(NSegments+1) x NSamplesPerSegment containing the
            various segments with the simulated data.
=======
        Function that simulates a stochastic background

        Parameters
        ==========
        noisePSD: array_like
            Array of gwpy FrequencySeries containing the noise power spectral
            density of the various detectors. Array of length Nd, the number
            of detectors.
        OmegaGW: gwpy.frequencyseries.FrequencySeries
            The Omega spectrum of the stochastic background of gravitational
            waves to be simulated.
        orf:

        Returns
        =======
        y

>>>>>>> 789fee5d
        """
        C = self.covariance_matrix()
<<<<<<< HEAD
        
        y = np.zeros((self.Nd, 2*self.NSegments+1, self.NSamplesPerSegment), dtype=np.ndarray)
    
        for kk in range(2*self.NSegments+1):
            z = self.generate_freq_domain_data()
            
            xtemp = self.transform_to_correlated_data(z, C)
        
            for ii in range(self.Nd):
                if self.NSamplesPerSegment%2==0:
                    xtilde = np.concatenate((np.array([0]), xtemp[:,ii],np.array([0]), np.flipud(np.conjugate(xtemp[:,ii]))))
                else:
                    xtilde = np.concatenate((np.array([0]), xtemp[:,ii], np.flipud(np.conjugate(xtemp[:,ii]))))
                y[ii,kk,:] = np.real(np.fft.ifft(xtilde))
=======
        eigval, eigvec = self.compute_eigval_eigvec(C)

        # Generate three time segments that will be spliced together to prevent periodicity of ifft
        y = np.zeros(
            (self.Nd, 2 * self.NSegments + 1, self.NSamplesPerSegment), dtype=np.ndarray
        )

        for kk in range(2 * self.NSegments + 1):
            z = self.generate_freq_domain_data()

            xtemp = self.transform_to_correlated_data(z, eigval, eigvec)

            for ii in range(self.Nd):
                # Set DC and Nyquist = 0, then add negative freq parts in proper order
                if self.NSamplesPerSegment % 2 == 0:
                    # Note that most negative frequency is -f_Nyquist when N=even
                    xtilde = np.concatenate(
                        (
                            np.array([0]),
                            xtemp[:, ii],
                            np.array([0]),
                            np.flipud(np.conjugate(xtemp[:, ii])),
                        )
                    )
                else:
                    print("inside else statement")
                    # No Nyquist frequency when N=odd
                    xtilde = np.concatenate(
                        (
                            np.array([0]),
                            xtemp[:, ii],
                            np.flipud(np.conjugate(xtemp[:, ii])),
                        )
                    )
                # Fourier transform back to time domain and take real part (imag part = 0)
                y[ii, kk, :] = np.real(np.fft.ifft(xtilde))
>>>>>>> 789fee5d
        return y

    def splice_segments(self, segments):
        """
        This function splices together the various segments to prevent
        artifacts related to the periodicity that can arise from inverse
        Fourier transforms.

        Parameters
        ==========
        segments: array_like
            Array of size Nd x (2*NSegments+1) x NSamplesPerSegment containing the
            various segments with the simulated data that need to be spliced
            together, where Nd is the number of detectors.
            
        Returns
        =======
        data: array_like
            Array of size Nd x (NSegments*NSamplesPerSegment) containing the simulated 
            data corresponding to an isotropic stochastic background for each of the 
            detectors, where Nd is the number of detectors.
        """
<<<<<<< HEAD
=======

>>>>>>> 789fee5d
        w = np.zeros(self.NSamplesPerSegment)

        for ii in range(self.NSamplesPerSegment):
<<<<<<< HEAD
            w[ii] = np.sin(np.pi*ii/self.NSamplesPerSegment)
        
        data = np.zeros((self.Nd,self.NSamplesPerSegment*self.NSegments), dtype = np.ndarray)
    
        for ii in range(self.Nd):
            for jj in range(self.NSegments):
                y0 = w*segments[ii][2*jj][:]
                y1 = w*segments[ii][2*jj+1][:]
                y2 = w*segments[ii][2*jj+2][:]
                
                z0=np.concatenate((y0[int(self.NSamplesPerSegment/2):self.NSamplesPerSegment], np.zeros(int(self.NSamplesPerSegment/2))))
                z1=y1[:]
                z2=np.concatenate((np.zeros(int(self.NSamplesPerSegment/2)), y2[0:int(self.NSamplesPerSegment/2)]))
                
                data[ii,jj*self.NSamplesPerSegment:(jj+1)*self.NSamplesPerSegment] = z0 + z1 + z2
=======
            w[ii] = np.sin(np.pi * ii / self.NSamplesPerSegment)

        data = np.zeros(
            (self.Nd, self.NSamplesPerSegment * self.NSegments), dtype=np.ndarray
        )

        for ii in range(self.Nd):
            for jj in range(self.NSegments):
                y0 = w * segments[ii][2 * jj][:]
                y1 = w * segments[ii][2 * jj + 1][:]
                y2 = w * segments[ii][2 * jj + 2][:]

                z0 = np.concatenate(
                    (
                        y0[int(self.NSamplesPerSegment / 2) : self.NSamplesPerSegment],
                        np.zeros(int(self.NSamplesPerSegment / 2)),
                    )
                )
                z1 = y1[:]
                z2 = np.concatenate(
                    (
                        np.zeros(int(self.NSamplesPerSegment / 2)),
                        y2[0 : int(self.NSamplesPerSegment / 2)],
                    )
                )

                data[
                    ii,
                    jj * self.NSamplesPerSegment : (jj + 1) * self.NSamplesPerSegment,
                ] = (
                    z0 + z1 + z2
                )

>>>>>>> 789fee5d
        return data<|MERGE_RESOLUTION|>--- conflicted
+++ resolved
@@ -3,11 +3,9 @@
 
 from .constants import H0
 
-<<<<<<< HEAD
 import h5py
 import sys
-=======
->>>>>>> 789fee5d
+
 
 if sys.version_info >= (3, 0):
     import configparser
@@ -202,25 +200,15 @@
         return freq_series
         
 class simulation_GWB(object):
-<<<<<<< HEAD
     def __init__(self, noisePSD, omegaGW, orf, Fs, segmentDuration, NSegments):
-=======
-    def __init__(
-        self, noisePSD, OmegaGW, orf, Fs=None, segmentDuration=None, NSegments=1
-    ):
->>>>>>> 789fee5d
         """
         Class that simulates an isotropic stochastic background.
         
         Parameters
         ==========
-<<<<<<< HEAD
-        
-        Returns
-        =======
-=======
-
->>>>>>> 789fee5d
+        
+        Returns
+        =======
         """
         self.noisePSD = noisePSD
         self.OmegaGW = omegaGW
@@ -228,7 +216,6 @@
         self.Fs = Fs
         self.segmentDuration = segmentDuration
         self.NSegments = NSegments
-<<<<<<< HEAD
         
         self.freqs = omegaGW.frequencies.value
         self.Nf = omegaGW.size
@@ -243,9 +230,7 @@
         Function that simulates an isotropic stochastic background given the 
         input parameters. The data is simulated and spliced together to prevent 
         periodicity artifacts related to IFFTs.
-        
-=======
-
+        """
         self.freqs = OmegaGW.frequencies.value
         self.Nf = OmegaGW.size
         self.Nd = noisePSD.shape[0]
@@ -262,8 +247,6 @@
 
     def generate_data(self):
         """
-
->>>>>>> 789fee5d
         Parameters
         ==========
 
@@ -289,7 +272,6 @@
         Returns
         =======
         orf_array: array_like
-<<<<<<< HEAD
             Array of shape Nd x Nd containing the orfs, where Nd is the number of 
             detectors. The convention used for consistency with the remainder of the
             simulation is as follows. Orfs are only present in the off-diagonal slots
@@ -298,9 +280,6 @@
             by starting from the first free slot below the diagonal, from left to right,
             until the diagonal is reached, after which the line below in the array is
             filled analogously and so on.
-=======
-
->>>>>>> 789fee5d
         """
         index = 0
         orf_array = np.zeros((self.Nd, self.Nd), dtype=FrequencySeries)
@@ -318,30 +297,18 @@
 
         Parameters
         ==========
-<<<<<<< HEAD
-    
-=======
         omegaGW: gwpy.frequencyseries.FrequencySeries
             A gwpy FrequencySeries containing the Omega spectrum
 
->>>>>>> 789fee5d
         Returns
         =======
         power: gwpy.frequencyseries.FrequencySeries
             A gwpy FrequencySeries containing the GW power spectrum
         """
-<<<<<<< HEAD
-        H_theor = (3*H0**2)/(10*np.pi**2)
-        
-        power = H_theor*self.OmegaGW.value*self.freqs**(-3)
-        power = gwpy.frequencyseries.FrequencySeries(power, frequencies=self.freqs)
-=======
-
         H_theor = (3 * H0 ** 2) / (10 * np.pi ** 2)
 
         power = H_theor * self.OmegaGW.value * self.freqs ** (-3)
         power = FrequencySeries(power, frequencies=self.freqs)
->>>>>>> 789fee5d
         return power
 
     def covariance_matrix(self):
@@ -359,10 +326,6 @@
             various detectors. Dimensions are Nd x Nd x Nf, where Nd is the
             number of detectors and Nf the number of frequencies.
         """
-<<<<<<< HEAD
-=======
-
->>>>>>> 789fee5d
         GWBPower = self.omegaToPower()
         orf_array = self.orfToArray()
 
@@ -393,38 +356,23 @@
         Returns
         =======
         eigval: array_like
-<<<<<<< HEAD
             Array of diagonal matrices containing the eigenvalues of the 
             covariance matrix C.
-=======
-
->>>>>>> 789fee5d
         eigvec: array_like
             Array of matrices containing the eigenvectors of the covariance
             matrix C.
         """
-<<<<<<< HEAD
-        eigval, eigvec = np.linalg.eig(C.transpose((2,0,1)))
-        eigval = np.array([np.diag(x) for x in eigval])
-=======
 
         eigval, eigvec = np.linalg.eig(C.transpose((2, 0, 1)))
         eigval = np.array([np.diag(x) for x in eigval])
 
->>>>>>> 789fee5d
         return eigval, eigvec
 
     def generate_freq_domain_data(self):
         """
-<<<<<<< HEAD
         Function that generates the uncorrelated frequency domain data with 
         random phases for the stochastic background.
-        
-=======
-        Function that generates the uncorrelated frequency domain data for the
-        stochastic background of gravitational waves.
-
->>>>>>> 789fee5d
+
         Parameters
         ==========
 
@@ -438,13 +386,8 @@
         im = np.random.randn(self.Nf, self.Nd)
         z = re + im * 1j
         return z
-<<<<<<< HEAD
-    
+
     def transform_to_correlated_data(self, z, C):
-=======
-
-    def transform_to_correlated_data(self, z, eigval, eigvec):
->>>>>>> 789fee5d
         """
         Function that transforms the uncorrelated stochastic background
         simulated data, to correlated data.
@@ -464,22 +407,14 @@
             Array of size Nf x Nd, containing the correlated stochastic
             background data.
         """
-<<<<<<< HEAD
         eigval, eigvec = self.compute_eigval_eigvec(C)
         
         A = np.einsum('...ij,jk...',np.sqrt(eigval),eigvec.transpose())
         x = np.einsum('...j,...jk',z,A)  
-=======
-
-        A = np.einsum("...ij,jk...", np.sqrt(eigval), eigvec.transpose())
-        x = np.einsum("...j,...jk", z, A)
-
->>>>>>> 789fee5d
         return x
 
     def simulate_data(self):
         """
-<<<<<<< HEAD
         Function that simulates the data corresponding to an isotropic stochastic
         background.
         
@@ -491,28 +426,8 @@
         y: array_like
             Array of size Nd x 2*(NSegments+1) x NSamplesPerSegment containing the
             various segments with the simulated data.
-=======
-        Function that simulates a stochastic background
-
-        Parameters
-        ==========
-        noisePSD: array_like
-            Array of gwpy FrequencySeries containing the noise power spectral
-            density of the various detectors. Array of length Nd, the number
-            of detectors.
-        OmegaGW: gwpy.frequencyseries.FrequencySeries
-            The Omega spectrum of the stochastic background of gravitational
-            waves to be simulated.
-        orf:
-
-        Returns
-        =======
-        y
-
->>>>>>> 789fee5d
         """
         C = self.covariance_matrix()
-<<<<<<< HEAD
         
         y = np.zeros((self.Nd, 2*self.NSegments+1, self.NSamplesPerSegment), dtype=np.ndarray)
     
@@ -527,44 +442,6 @@
                 else:
                     xtilde = np.concatenate((np.array([0]), xtemp[:,ii], np.flipud(np.conjugate(xtemp[:,ii]))))
                 y[ii,kk,:] = np.real(np.fft.ifft(xtilde))
-=======
-        eigval, eigvec = self.compute_eigval_eigvec(C)
-
-        # Generate three time segments that will be spliced together to prevent periodicity of ifft
-        y = np.zeros(
-            (self.Nd, 2 * self.NSegments + 1, self.NSamplesPerSegment), dtype=np.ndarray
-        )
-
-        for kk in range(2 * self.NSegments + 1):
-            z = self.generate_freq_domain_data()
-
-            xtemp = self.transform_to_correlated_data(z, eigval, eigvec)
-
-            for ii in range(self.Nd):
-                # Set DC and Nyquist = 0, then add negative freq parts in proper order
-                if self.NSamplesPerSegment % 2 == 0:
-                    # Note that most negative frequency is -f_Nyquist when N=even
-                    xtilde = np.concatenate(
-                        (
-                            np.array([0]),
-                            xtemp[:, ii],
-                            np.array([0]),
-                            np.flipud(np.conjugate(xtemp[:, ii])),
-                        )
-                    )
-                else:
-                    print("inside else statement")
-                    # No Nyquist frequency when N=odd
-                    xtilde = np.concatenate(
-                        (
-                            np.array([0]),
-                            xtemp[:, ii],
-                            np.flipud(np.conjugate(xtemp[:, ii])),
-                        )
-                    )
-                # Fourier transform back to time domain and take real part (imag part = 0)
-                y[ii, kk, :] = np.real(np.fft.ifft(xtilde))
->>>>>>> 789fee5d
         return y
 
     def splice_segments(self, segments):
@@ -587,14 +464,9 @@
             data corresponding to an isotropic stochastic background for each of the 
             detectors, where Nd is the number of detectors.
         """
-<<<<<<< HEAD
-=======
-
->>>>>>> 789fee5d
         w = np.zeros(self.NSamplesPerSegment)
 
         for ii in range(self.NSamplesPerSegment):
-<<<<<<< HEAD
             w[ii] = np.sin(np.pi*ii/self.NSamplesPerSegment)
         
         data = np.zeros((self.Nd,self.NSamplesPerSegment*self.NSegments), dtype = np.ndarray)
@@ -610,39 +482,4 @@
                 z2=np.concatenate((np.zeros(int(self.NSamplesPerSegment/2)), y2[0:int(self.NSamplesPerSegment/2)]))
                 
                 data[ii,jj*self.NSamplesPerSegment:(jj+1)*self.NSamplesPerSegment] = z0 + z1 + z2
-=======
-            w[ii] = np.sin(np.pi * ii / self.NSamplesPerSegment)
-
-        data = np.zeros(
-            (self.Nd, self.NSamplesPerSegment * self.NSegments), dtype=np.ndarray
-        )
-
-        for ii in range(self.Nd):
-            for jj in range(self.NSegments):
-                y0 = w * segments[ii][2 * jj][:]
-                y1 = w * segments[ii][2 * jj + 1][:]
-                y2 = w * segments[ii][2 * jj + 2][:]
-
-                z0 = np.concatenate(
-                    (
-                        y0[int(self.NSamplesPerSegment / 2) : self.NSamplesPerSegment],
-                        np.zeros(int(self.NSamplesPerSegment / 2)),
-                    )
-                )
-                z1 = y1[:]
-                z2 = np.concatenate(
-                    (
-                        np.zeros(int(self.NSamplesPerSegment / 2)),
-                        y2[0 : int(self.NSamplesPerSegment / 2)],
-                    )
-                )
-
-                data[
-                    ii,
-                    jj * self.NSamplesPerSegment : (jj + 1) * self.NSamplesPerSegment,
-                ] = (
-                    z0 + z1 + z2
-                )
-
->>>>>>> 789fee5d
         return data