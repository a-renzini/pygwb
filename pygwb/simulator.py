import sys

import bilby
import gwpy
import h5py
import numpy as np
from bilby.core.utils import create_frequency_series
from scipy.interpolate import interp1d

from pygwb.baseline import Baseline
from pygwb.constants import H0
from pygwb.util import get_baselines, interpolate_frequencySeries, omegaToPower

if sys.version_info >= (3, 0):
    import configparser
else:
    import ConfigParser as configparser

"""
TODOS
--------

urgent
-------

* everything is initiated via baseline_1; how to change this?
* write all the necessary import checks
    - noise PSD of interferometers is set (add this to get_noise_PSD_list)
    - check frequencies from baseline; remove 0s (add this to set_frequencies)
        in principle we would have to "copy over" ALL the checks implemented in `baseline`;
        this may seem like a good reason to initialise the `Simulator` with baselines directly,
        but then in principle we would have to repeat all those checks between the baselines,
        so I don't think it really matters. If there is a mismatch between `duration` or 
        `sampling_frequency` at the level of individual baselines, this will get flagged when
        initialising a baseline; as each baseline shares a detector with at least 1 other baseline,
        we're fine.
    - other?
* unit tests

less urgent
-----------
* discuss with group re- initialising with baselines vs ifos
* discuss Network object
* add save to file functionality (more or less done for hdf5). If want to allow for other fily types, we shoud
add this as an extra input parameter of the simulation. Need to discuss
* Sylvia's 'baseline': either set the 'sampling_frequency' and the 'duration' automatically from the interferometers, OR you have to pass it. Should discuss if need for such a function in this module.

"""


class Simulator(object):
    def __init__(
        self,
        interferometers,
        omegaGW,
        NSegments,
        duration,
        sampling_frequency,
        startTime=0.0,
        save_to_file=False,
        no_noise=False,
    ):  # (self, noisePSD, omegaGW, orf, sampling_frequency, duration, NSegments):
        """
        Class that simulates an isotropic stochastic background.

        Parameters
        ==========
        interferometers: list of bilby interferometer objects
        omegaGW: gwpy.frequencyseries.FrequencySeries
            A gwpy.frequencyseries.FrequencySeries containing the desired Omega spectrum
            which needs to be simulated
        NSegments: int
            Number of segments that needs to be generated for the simulation
        duration: float
            Duration of a simulated data segment
        sampling_frequency: float
            Sampling frequency 
        startTime: float
            Start time of the simulation
        save_to_file: boolean
            Flag that turns on/off the option to save the simulated data to a file
        no_noise: boolean
            Flag that sets the noisePSDs to 0

        Returns
        =======
        """
        if len(interferometers) < 2:
            raise ValueError("Number of interferometers should be at least 2")
        else:
            self.interferometers = interferometers
            self.Nd = len(self.interferometers)
            # (int(1 + np.sqrt(1 + 8 * len(baselines)))) // 2

            self.sampling_frequency = sampling_frequency
            self.duration = duration

            for ifo in interferometers:
                ifo.sampling_frequency = self.sampling_frequency
                ifo.duration = self.duration

            self.NSegments = NSegments
            self.frequencies = self.get_frequencies()
            self.Nf = len(self.frequencies)
            self.t0 = startTime
            self.NSamplesPerSegment = int(self.sampling_frequency * self.duration)
            self.deltaT = 1 / self.sampling_frequency

            self.noise_PSD_array = self.get_noise_PSD_array()
            if no_noise == True:
                self.noise_PSD_array = np.zeros_like(noise_PSD_array)

            baselines = get_baselines(
                self.interferometers,
                duration=self.duration,
                sampling_frequency=self.sampling_frequency,
            )
            self.orf = self.get_orf(baselines)

            self.OmegaGW = interpolate_frequencySeries(omegaGW, self.frequencies)

            self.gen_data = self.generate_data()

            if save_to_file == True:
                self.write()

    @classmethod
    def from_ifo_list(
        cls,
        ifo_list,
        omegaGW,
        NSegments,
        duration,
        sampling_frequency,
        startTime=0,
        save_to_file=False,
        no_noise=False,
    ):
        if len(ifo_list) < 2:
            raise ValueError("Number of interferometers should be at least 2")
        else:
            interferometers = bilby.gw.detector.InterferometerList(ifo_list)
            return cls(
                interferometers,
                omegaGW,
                NSegments,
                duration,
                sampling_frequency,
                startTime=startTime,
                save_to_file=save_to_file,
                no_noise=no_noise,
            )

    def write(self, flag="to_hdf5"):
        """
        TODO: develop write method; make decisions here
        """

        def save_data_to_hdf5():
            """ """
            for ii in range(len(self.interferometers)):
                #                 self.gen_data[ii].write()
                pass

        if flag == "to_hdf5":
            save_data_to_hdf5()
        else:
            raise ValueError(f"Unknown flag: '{flag}'")

    def get_frequencies(self):
        """ """
        frequencies = create_frequency_series(
            sampling_frequency=self.sampling_frequency, duration=self.duration
        )
<<<<<<< HEAD
=======
        if frequencies[0] == 0:
            frequencies = frequencies[1:]

>>>>>>> 259acf12
        return frequencies

    def get_noise_PSD_array(self):
        """ """
        noisePSDs = []
<<<<<<< HEAD
        for ifo in self.interferometers:
            psd = ifo.power_spectral_density_array
            psd[np.isinf(psd)] = 0.0
            # ^^^ this makes sure that there are no infinities in the psd
            import matplotlib.pyplot as plt
            plt.loglog(self.frequencies, psd)
            plt.savefig(f'psd-{ifo.name}.png')
            noisePSDs.append(psd)

        return np.array(noisePSDs)
=======
        try:
            for ifo in self.interferometers:
                psd = ifo.power_spectral_density_array
                psd[np.isinf(psd)] = 1
                # ^^^ this makes sure that there are no infinities in the psd
                if psd.shape[0] != self.frequencies.shape[0]:
                    psd = psd[1:]
                noisePSDs.append(psd)
            return np.array(noisePSDs)
        except:
            raise AttributeError(
                "The noisePSD of all the detectors needs to be specified!"
            )
>>>>>>> 259acf12

    def get_orf(self, baselines):
        orf_list = []
        orfs = np.array([baseline.overlap_reduction_function for baseline in baselines])
        for orf in orfs:
            if orf.shape[0] != self.frequencies.shape[0]:
                orf = orf[1:]
            orf_list.append(orf)
        return orf_list

    def generate_data(self):
        """
        Function that simulates an isotropic stochastic background given the
        input parameters. The data is simulated and spliced together to prevent
        periodicity artifacts related to IFFTs.

        Parameters
        ==========

        Returns
        =======
        data: array_like
            An array of size Nd (number of detectors) with gwpy TimeSeries with the
            data containing the simulated isotropic stochastic background.
        """
        y = self.simulate_data()
        dataTemp = self.splice_segments(y)

        data = np.zeros(self.Nd, dtype=gwpy.timeseries.TimeSeries)
        for ii in range(self.Nd):
            data[ii] = gwpy.timeseries.TimeSeries(
                dataTemp[ii].astype('float64'), t0=self.t0, dt=self.deltaT
            )

        return data

    def orfToArray(self):
        """
        Function that converts the list of overlap reduction functions into an array
        to facilitate the correct implementation when computing the covariance matrix.

        Parameters
        ==========

        Returns
        =======
        orf_array: array_like
            Array of shape Nd x Nd containing the orfs, where Nd is the number of
            detectors. The convention used for consistency with the remainder of the
            simulation is as follows. Orfs are only present in the off-diagonal slots
            in the array. Only the part below the diagonal is filled, after which this
            is copied to the upper part by transposing and summing. The array is filled
            by starting from the first free slot below the diagonal, from left to right,
            until the diagonal is reached, after which the line below in the array is
            filled analogously and so on.
        """
        index = 0
        orf_array = np.zeros(
            (self.Nd, self.Nd), dtype=gwpy.frequencyseries.FrequencySeries,
        )
        for ii in range(self.Nd):
            for jj in range(ii):
                orf_array[ii, jj] = self.orf[index]
                index += 1
        orf_array = orf_array + orf_array.transpose()
        return orf_array

    def covariance_matrix(self):
        """
        Function to compute the covariance matrix corresponding to a stochastic
        background in the various detectors.

        Parameters
        ==========

        Returns
        =======
        C: array_like
            Covariance matrix corresponding to a stochastic background in the
            various detectors. Dimensions are Nd x Nd x Nf, where Nd is the
            number of detectors and Nf the number of frequencies.
        """
        GWBPower = omegaToPower(self.OmegaGW, self.frequencies)
        orf_array = self.orfToArray()

        C = np.zeros((self.Nd, self.Nd, self.Nf))

        for ii in range(self.Nd):
            for jj in range(self.Nd):
                if ii == jj:
                    C[ii, jj, :] = self.noise_PSD_array[ii] + GWBPower.value[:]
                else:
                    C[ii, jj, :] = orf_array[ii, jj] * GWBPower.value[:]
        C[C==0.] = 1.e-45
        C = self.NSamplesPerSegment / (self.deltaT * 4) * C
        return C

    def compute_eigval_eigvec(self, C):
        """
        Function to compute the eigenvalues and eigenvectors of the covariance
        matrix corresponding to a stochastic background in the various detectors.

        Parameters
        ==========
        C: array_like
            Covariance matrix corresponding to a stochastic background in the
            various detectors. Dimensions are Nd x Nd x Nf, where Nd is the
            number of detectors and Nf the number of frequencies.

        Returns
        =======
        eigval: array_like
            Array of diagonal matrices containing the eigenvalues of the
            covariance matrix C.
        eigvec: array_like
            Array of matrices containing the eigenvectors of the covariance
            matrix C.
        """
        eigval, eigvec = np.linalg.eig(C.transpose((2, 0, 1)))
        eigval = np.array([np.diag(x) for x in eigval])
        return eigval, eigvec

    def generate_freq_domain_data(self):
        """
        Function that generates the uncorrelated frequency domain data with
        random phases for the stochastic background.

        Parameters
        ==========

        Returns
        =======
        z: array_like
            Array of size Nf x Nd containing uncorrelated frequency domain data.
        """
        z = np.zeros((self.Nf, self.Nd), dtype="complex_")
        re = np.random.randn(self.Nf, self.Nd)
        im = np.random.randn(self.Nf, self.Nd)
        z = re + im * 1j
        return z

    def transform_to_correlated_data(self, z, C):
        """
        Function that transforms the uncorrelated stochastic background
        simulated data, to correlated data.

        Parameters
        ==========
        z: array_like
            Array containing the uncorrelated data with random phase.
        C: array_like
            Array of size Nd x Nd x Nf representing the covariance matrices
            between detectors for a desired stochastic background, where Nd
            is the number of detectors and Nf is the number of frequencies.

        Returns
        =======
        x: array_like
            Array of size Nf x Nd, containing the correlated stochastic
            background data.
        """
        eigval, eigvec = self.compute_eigval_eigvec(C)

        A = np.einsum("...ij,jk...", np.sqrt(eigval), eigvec.transpose())
        x = np.einsum("...j,...jk", z, A)
        return x

    def simulate_data(self):
        """
        Function that simulates the data corresponding to an isotropic stochastic
        background.

        Parameters
        ==========

        Returns
        =======
        y: array_like
            Array of size Nd x 2*(NSegments+1) x NSamplesPerSegment containing the
            various segments with the simulated data.
        """
        C = self.covariance_matrix()

        y = np.zeros(
            (self.Nd, 2 * self.NSegments + 1, self.NSamplesPerSegment), dtype=np.ndarray
        )

        for kk in range(2 * self.NSegments + 1):
            z = self.generate_freq_domain_data()

            xtemp = self.transform_to_correlated_data(z, C)

            for ii in range(self.Nd):
                if self.NSamplesPerSegment % 2 == 0:
                    xtilde = np.concatenate(
                        (
                            np.array([0]),
                            xtemp[:, ii],
                            np.array([0]),
                            np.flipud(np.conjugate(xtemp[:, ii])),
                        )
                    )
                else:
                    xtilde = np.concatenate(
                        (
                            np.array([0]),
                            xtemp[:, ii],
                            np.flipud(np.conjugate(xtemp[:, ii])),
                        )
                    )
                y[ii, kk, :] = np.real(np.fft.ifft(xtilde))[: self.NSamplesPerSegment]
        return y

    def splice_segments(self, segments):
        """
        This function splices together the various segments to prevent
        artifacts related to the periodicity that can arise from inverse
        Fourier transforms.

        Parameters
        ==========
        segments: array_like
            Array of size Nd x (2*NSegments+1) x NSamplesPerSegment containing the
            various segments with the simulated data that need to be spliced
            together, where Nd is the number of detectors.

        Returns
        =======
        data: array_like
            Array of size Nd x (NSegments*NSamplesPerSegment) containing the simulated
            data corresponding to an isotropic stochastic background for each of the
            detectors, where Nd is the number of detectors.
        """
        w = np.zeros(self.NSamplesPerSegment)

        for ii in range(self.NSamplesPerSegment):
            w[ii] = np.sin(np.pi * ii / self.NSamplesPerSegment)

        data = np.zeros(
            (self.Nd, self.NSamplesPerSegment * self.NSegments), dtype=np.ndarray
        )

        for ii in range(self.Nd):
            for jj in range(self.NSegments):
                y0 = w * segments[ii][2 * jj][:]
                y1 = w * segments[ii][2 * jj + 1][:]
                y2 = w * segments[ii][2 * jj + 2][:]

                z0 = np.concatenate(
                    (
                        y0[int(self.NSamplesPerSegment / 2) : self.NSamplesPerSegment],
                        np.zeros(int(self.NSamplesPerSegment / 2)),
                    )
                )
                z1 = y1[:]
                z2 = np.concatenate(
                    (
                        np.zeros(int(self.NSamplesPerSegment / 2)),
                        y2[0 : int(self.NSamplesPerSegment / 2)],
                    )
                )

                data[
                    ii,
                    jj * self.NSamplesPerSegment : (jj + 1) * self.NSamplesPerSegment,
                ] = (z0 + z1 + z2)

        return data<|MERGE_RESOLUTION|>--- conflicted
+++ resolved
@@ -23,7 +23,6 @@
 urgent
 -------
 
-* everything is initiated via baseline_1; how to change this?
 * write all the necessary import checks
     - noise PSD of interferometers is set (add this to get_noise_PSD_list)
     - check frequencies from baseline; remove 0s (add this to set_frequencies)
@@ -39,8 +38,6 @@
 
 less urgent
 -----------
-* discuss with group re- initialising with baselines vs ifos
-* discuss Network object
 * add save to file functionality (more or less done for hdf5). If want to allow for other fily types, we shoud
 add this as an extra input parameter of the simulation. Need to discuss
 * Sylvia's 'baseline': either set the 'sampling_frequency' and the 'duration' automatically from the interferometers, OR you have to pass it. Should discuss if need for such a function in this module.
@@ -52,7 +49,7 @@
     def __init__(
         self,
         interferometers,
-        omegaGW,
+        IntensityGW,
         NSegments,
         duration,
         sampling_frequency,
@@ -117,39 +114,13 @@
             )
             self.orf = self.get_orf(baselines)
 
-            self.OmegaGW = interpolate_frequencySeries(omegaGW, self.frequencies)
+            self.IntensityGW = interpolate_frequencySeries(IntensityGW, self.frequencies)
 
             self.gen_data = self.generate_data()
 
             if save_to_file == True:
                 self.write()
 
-    @classmethod
-    def from_ifo_list(
-        cls,
-        ifo_list,
-        omegaGW,
-        NSegments,
-        duration,
-        sampling_frequency,
-        startTime=0,
-        save_to_file=False,
-        no_noise=False,
-    ):
-        if len(ifo_list) < 2:
-            raise ValueError("Number of interferometers should be at least 2")
-        else:
-            interferometers = bilby.gw.detector.InterferometerList(ifo_list)
-            return cls(
-                interferometers,
-                omegaGW,
-                NSegments,
-                duration,
-                sampling_frequency,
-                startTime=startTime,
-                save_to_file=save_to_file,
-                no_noise=no_noise,
-            )
 
     def write(self, flag="to_hdf5"):
         """
@@ -167,48 +138,36 @@
         else:
             raise ValueError(f"Unknown flag: '{flag}'")
 
+
     def get_frequencies(self):
         """ """
         frequencies = create_frequency_series(
             sampling_frequency=self.sampling_frequency, duration=self.duration
         )
-<<<<<<< HEAD
-=======
-        if frequencies[0] == 0:
-            frequencies = frequencies[1:]
-
->>>>>>> 259acf12
         return frequencies
+
 
     def get_noise_PSD_array(self):
         """ """
         noisePSDs = []
-<<<<<<< HEAD
-        for ifo in self.interferometers:
-            psd = ifo.power_spectral_density_array
-            psd[np.isinf(psd)] = 0.0
-            # ^^^ this makes sure that there are no infinities in the psd
-            import matplotlib.pyplot as plt
-            plt.loglog(self.frequencies, psd)
-            plt.savefig(f'psd-{ifo.name}.png')
-            noisePSDs.append(psd)
-
-        return np.array(noisePSDs)
-=======
         try:
             for ifo in self.interferometers:
-                psd = ifo.power_spectral_density_array
-                psd[np.isinf(psd)] = 1
-                # ^^^ this makes sure that there are no infinities in the psd
-                if psd.shape[0] != self.frequencies.shape[0]:
-                    psd = psd[1:]
+                psd = ifo.power_spectral_density.psd_array
+                
+                ## dev
+                if np.isinf(psd).any() == True:
+                    raise ValueError(f"The noisePSD of interferometer {ifo.name} contains infs!")
+                ##
+
+                #if psd.shape[0] != self.frequencies.shape[0]:
+                #    psd = psd[1:]
                 noisePSDs.append(psd)
             return np.array(noisePSDs)
         except:
             raise AttributeError(
                 "The noisePSD of all the detectors needs to be specified!"
             )
->>>>>>> 259acf12
+
 
     def get_orf(self, baselines):
         orf_list = []
@@ -291,7 +250,7 @@
             various detectors. Dimensions are Nd x Nd x Nf, where Nd is the
             number of detectors and Nf the number of frequencies.
         """
-        GWBPower = omegaToPower(self.OmegaGW, self.frequencies)
+        GWBPower = self.IntensityGW #omegaToPower(self.OmegaGW, self.frequencies)
         orf_array = self.orfToArray()
 
         C = np.zeros((self.Nd, self.Nd, self.Nf))
