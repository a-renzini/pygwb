"""
The ``statistical_checks`` module performs various tests by plotting different quantities and saving these plots. 
This allows the user to check for consistency with expected results. Concretely, the following tests and plots
can be generated: running point estimate, running sigma, (cumulative) point estimate integrand, real and imaginary 
part of point estimate integrand, FFT of the point estimate integrand, (cumulative) sensitivity, evolution of omega 
and sigma as a function of time, omega and sigma distribution, KS test, and a linear trend analysis of omega in time. 
Furthermore, part of these plots compares the values of these quantities before and after the delta sigma cut.

For additional information on how to run the statistical checks, and interpret them, we refer the user to the dedicatedplot_
tutorials and demos, as well as the `pygwb paper <https://arxiv.org/pdf/2303.15696.pdf>`_.
"""
import json
import warnings
from os import listdir
from os.path import isfile, join
from pathlib import Path

import matplotlib
import matplotlib.pyplot as plt
import matplotlib.transforms as mt
from astropy.time import Time
from loguru import logger

matplotlib.rcParams['figure.figsize'] = (8,6)
matplotlib.rcParams['axes.grid'] = True
matplotlib.rcParams['grid.linestyle'] = ':'
matplotlib.rcParams['grid.color'] = 'grey'
matplotlib.rcParams['lines.linewidth'] = 2
matplotlib.rcParams['legend.handlelength'] = 3

from matplotlib import rc

rc('font', **{'family': 'serif', 'serif': ['Computer Modern']})
# FIXME - changed to get workflow running
rc('text', usetex=False)

import numpy as np
import seaborn as sns
from scipy import integrate, stats
from scipy.optimize import curve_fit

from pygwb.baseline import Baseline
from pygwb.notch import StochNotchList
from pygwb.parameters import Parameters
from pygwb.util import StatKS, calc_bias, effective_welch_averages, get_window_tuple


class StatisticalChecks:
    def __init__(
        self,
        sliding_times_all,
        sliding_omega_all,
        sliding_sigmas_all,
        naive_sigmas_all,
        coherence_spectrum,
        coherence_n_segs,
        point_estimate_spectrum,
        sigma_spectrum,
        frequencies,
        badGPSTimes,
        delta_sigmas,
        plot_dir,
        baseline_name,
        param_file,
        frequency_mask = None,
        coherence_far = 1.0,
        gates_ifo1 = None,
        gates_ifo2 = None,
        file_tag = None,
        legend_fontsize = 16,
        convention = 'pygwb',
        seaborn_palette = 'tab10',
    ):
        """
        Instantiate a StatisticalChecks object.

        Parameters
        ==========

        sliding_times_all: ``array_like``
            Array of GPS times before the bad GPS times from the delta sigma cut are applied.
        sliding_omega_all: ``array_like``
            Array of sliding omegas before the bad GPS times from the delta sigma cut are applied.
        sliding_sigmas_all: ``array_like``
            Array of sliding sigmas before the bad GPS times from the delta sigma cut are applied.
        naive_sigmas_all: ``array_like``
            Array of naive sigmas before the bad GPS times from the delta sigma cut are applied.
        coherence_spectrum: ``array_like``
            Array containing a coherence spectrum. Each entry in this array corresponds to the 2-detector coherence spectrum evaluated at the corresponding frequency in the frequencies array.
        coherence_n_segs: ``int``
            Number of segments used for coherence calculation.
        point_estimate_spectrum: ``array_like``
            Array containing the point estimate spectrum. Each entry in this array corresponds to the point estimate spectrum evaluated at the corresponding frequency in the frequencies array.
        sigma_spectrum: ``array_like``
            Array containing the sigma spectrum. Each entry in this array corresponds to the sigma spectrum evaluated at the corresponding frequency in the frequencies array.
        frequencies: ``array_like``
            Array containing the frequencies.
        badGPStimes: ``array_like``
            Array of bad GPS times, i.e. times that do not pass the delta sigma cut.
        delta_sigmas: ``array_like``
            Array containing the value of delta sigma for all times in sliding_times_all.
        plot_dir: ``str``
            String with the path to which the output of the statistical checks (various plots) will be saved.
        baseline_name: ``str``
            Name of the baseline under consideration.
        param_file: ``str``
            String with path to the file containing the parameters that were used for the analysis run.
        frequency_mask: ``array_like``
            Boolean mask applied to the specrtra in broad-band analyses. 
        coherence_far: ``float``
            Target false alarm rate for number of frequency bins in the coherence spectrum exceeding the coherence threshold.
        gates_ifo1/gates_ifo2: ``list``
            List of gates applied to interferometer 1/2.
        file_tag: ``str``
            Tag to be used in file naming convention.
        legend_fontsize: ``int``
            Font size for plot legends. Default is 16. All other fonts are scaled to this font.
        """
        self.params = Parameters()
        self.params.update_from_file(param_file)

        self.sliding_times_all = sliding_times_all
        self.days_all = (sliding_times_all - sliding_times_all[0]) / 86400.0
        self.sliding_omega_all = sliding_omega_all
        self.sliding_sigmas_all = sliding_sigmas_all
        self.naive_sigmas_all = naive_sigmas_all
        self.badGPStimes = badGPSTimes
        self.delta_sigmas_all = delta_sigmas
        self.sliding_deviate_all = (
            self.sliding_omega_all - np.nanmean(self.sliding_omega_all)
        ) / self.sliding_sigmas_all
        self.gates_ifo1 = gates_ifo1
        self.gates_ifo2 = gates_ifo2
        self.frequencies = frequencies
        if frequency_mask is not None:
            self.frequency_mask = frequency_mask
        else:
            self.frequency_mask = True

        self.coherence_spectrum = coherence_spectrum
        self.coherence_far = coherence_far
        if coherence_n_segs is not None:
            # FFT length in seconds
            fftlength = int(1.0 / (self.frequencies[1] - self.frequencies[0]))

            # FFT number of samples
            nFFT = int(fftlength*self.params.new_sample_rate)

            # Number of samples in a segment used for calculating PSD
            nSamples = int(self.params.segment_duration*self.params.new_sample_rate)
            
            window_tuple = get_window_tuple(self.params.window_fft_dict_welch)

            # Total number of samples included in the all coherence segments combined. This is only approximate
            # since the coherences are combined across several discrete science segments. A more accurate count
            # could be obtained by saving this quantity for each science segment.
            N_tot = int(nSamples + (coherence_n_segs - 1)*(1 - self.params.overlap_factor)*nSamples)

            # Total number of effective segments - need to carefully check how many independent segments
            # there should be.
            self.n_segs = effective_welch_averages(N_tot, nFFT, window_tuple, self.params.overlap_factor_welch)
            
            # The old method, gives a slightly larger number of segments
            # self.n_segs = coherence_n_segs*(1.-self.params.overlap_factor)
            #     * int(np.floor(self.params.segment_duration/(fftlength*(1.-self.params.overlap_factor_welch)))-1)

            if self.params.coarse_grain_csd:
                # Note: this breaks down when self.params.segment_duration/fftlength < 3
                self.n_segs = coherence_n_segs*(1.-self.params.overlap_factor) * int(np.floor(self.params.segment_duration/(fftlength)))
            self.n_segs_statement = r"The number of segments is" + f" {self.n_segs}."

        self.sigma_spectrum = sigma_spectrum
        self.point_estimate_spectrum = point_estimate_spectrum

        self.plot_dir = Path(plot_dir)

        self.baseline_name = baseline_name
        self.segment_duration = self.params.segment_duration
        self.deltaF = self.params.frequency_resolution
        self.new_sample_rate = self.params.new_sample_rate
        self.deltaT = 1.0 / self.new_sample_rate
        self.fref = self.params.fref
        self.flow = self.params.flow
        self.fhigh = self.params.fhigh

        self.alpha = self.params.alpha
        (
            self.sliding_times_cut,
            self.days_cut,
            self.sliding_omega_cut,
            self.sliding_sigma_cut,
            self.naive_sigma_cut,
            self.delta_sigmas_cut,
            self.sliding_deviate_cut,
            self.sliding_deviate_KS,
        ) = self.get_data_after_dsc()
        self.dsc_percent = (len(self.sliding_times_all) - len(self.sliding_times_cut))/len(self.sliding_times_all) * 100
        self.dsc_statement = r"The $\Delta\sigma$ cut removed" + f"{float(f'{self.dsc_percent:.2g}'):g}% of the data."

        tot_tot_segs = ((sliding_times_all - sliding_times_all[0])[-1])/(self.params.segment_duration*(1-self.params.overlap_factor))
        self.percent_obs_segs = len(self.naive_sigmas_all)/tot_tot_segs * 100

        (
            self.running_pt_estimate,
            self.running_sigmas,
        ) = self.compute_running_quantities()

        t0_gps = Time(self.sliding_times_all[0], format='gps')
        t0 = Time(t0_gps, format='iso', scale='utc', precision=0, out_subfmt='date_hm')
        tf_gps = Time(self.sliding_times_all[-1], format='gps')
        tf = Time(tf_gps, format='iso', scale='utc', precision=0, out_subfmt='date_hm')
        self.time_tag = f"{t0}"+" $-$ "+f"{tf}"

        if file_tag:
            self.file_tag = file_tag
        else:
            self.file_tag = f"{int(t0_gps.value)}-{int(tf_gps.value)}"

        self.legend_fontsize = legend_fontsize
        self.axes_labelsize = legend_fontsize + 2
        self.title_fontsize = legend_fontsize + 4
        self.annotate_fontsize = legend_fontsize - 4

        ## convention: stochmon
        if convention == 'stochmon':
            self.days_all = self.days_all*24 + t0.ymdhms.hour + t0.ymdhms.minute/60
            self.days_cut = self.days_cut*24 + t0.ymdhms.hour + t0.ymdhms.minute/60
            self.xaxis = f"Hours since {t0}"
        else:
            self.xaxis = f"Days since {t0}"

        self.sea = sns.color_palette(seaborn_palette)


    def get_data_after_dsc(self):
        """
        Function that returns the GPS times, the sliding omegas, the sliding sigmas, the naive sigmas, 
        the delta sigmas and the sliding deviates after the bad GPS times from the delta sigma cut were applied. 
        This function does not require any input parameters, as it accesses the data through the attributes of the class (e.g. `self.sliding_times_all`).

        Returns
        =======

        sliding_times_cut: ``array_like``
            Array of GPS times after the bad GPS times were applied.
        days_cut: ``array_like``
            Array of days after the bad GPS times were applied.
        sliding_omega_cut: ``array_like``
            Array of the sliding omega values after the bad GPS times were applied.
        sliding_sigma_cut: ``array_like``
            Array of sliding sigmas after the bad GPS times were applied.
        naive_sigma_cut: ``array_like``
            Array of naive sigmas after the bad GPS times were applied.
        delta_sigma_cut: ``array_like``
            Array of the delta sigma values after the bad GPS times were applied.
        sliding_deviate_cut: ``array_like``
            Array of the deviates after the bad GPS times were applied.
        """
        bad_gps_times = self.badGPStimes
        bad_gps_mask = np.array([(t not in bad_gps_times) for t in self.sliding_times_all])

        bad_gps_mask[~np.isfinite(self.sliding_omega_all)] = False
        sliding_times_cut = self.sliding_times_all.copy()
        days_cut = self.days_all.copy()
        sliding_omega_cut = self.sliding_omega_all.copy()
        sliding_sigma_cut = self.sliding_sigmas_all.copy()
        naive_sigma_cut = self.naive_sigmas_all.copy()
        delta_sigma_cut = self.delta_sigmas_all.copy()
        sliding_deviate_cut = self.sliding_deviate_all.copy()

        sliding_times_cut = sliding_times_cut[bad_gps_mask]

        days_cut = days_cut[bad_gps_mask]
        sliding_omega_cut = sliding_omega_cut[bad_gps_mask]
        sliding_sigma_cut = sliding_sigma_cut[bad_gps_mask]
        naive_sigma_cut = naive_sigma_cut[bad_gps_mask]
        delta_sigma_cut = delta_sigma_cut[bad_gps_mask]
        sliding_deviate_cut = (
            sliding_omega_cut - np.nanmean(self.sliding_omega_all)
        ) / sliding_sigma_cut

        sliding_deviate_KS = (
            sliding_omega_cut - np.nanmean(sliding_omega_cut)
        ) / sliding_sigma_cut

        return (
            sliding_times_cut,
            days_cut,
            sliding_omega_cut,
            sliding_sigma_cut,
            naive_sigma_cut,
            delta_sigma_cut,
            sliding_deviate_cut,
            sliding_deviate_KS,
        )

    def compute_running_quantities(self):
        """
        Function that computes the running point estimate and running sigmas from the sliding point estimate and sliding sigmas. 
        This is done only for the values after the delta sigma cut. This method does not require any input parameters, as it accesses 
        the data through the attributes of the class (e.g. `self.sliding_sigma_cut`).

        Returns
        =======

        running_pt_estimate: ``array_like``
            Array containing the values of the running point estimate.
        running_sigmas: ``array_like``
            Array containing the values of the running sigmas.
        """
        running_pt_estimate = self.sliding_omega_cut.copy()
        running_sigmas = self.sliding_sigma_cut.copy()

        ii = 0
        while ii < self.sliding_times_cut.shape[0] - 1:
            ii += 1
            numerator = np.nansum([running_pt_estimate[ii - 1] / (
                running_sigmas[ii - 1] ** 2
            ) , self.sliding_omega_cut[ii] / (self.sliding_sigma_cut[ii] ** 2)])
            denominator = np.nansum([1.0 / (running_sigmas[ii - 1] ** 2) , 1 / (
                self.sliding_sigma_cut[ii] ** 2
            )])
            running_pt_estimate[ii] = numerator / denominator
            running_sigmas[ii] = np.sqrt(1.0 / denominator)

        return running_pt_estimate, running_sigmas

    def compute_ifft_integrand(self):
        """
        Function that computes the inverse Fourier transform of the point estimate integrand. 
        This function does not require any input parameters, as it accesses the data through the 
        attributes of the class (e.g. `self.point_estimate_integrand`).

        Returns
        =======

        t_array: ``array_like``
            Array containing the time lag values (in seconds).
        omega_t: ``array_like``
            Array containing the

        See also
        --------
        numpy.fft.fft
            More information `here <https://numpy.org/doc/stable/reference/generated/numpy.fft.fft.html>`_.
        """
        numFreqs = self.point_estimate_spectrum.shape[0]
        fhigh = self.flow + self.deltaF * numFreqs

        fNyq = 1 / (2 * self.deltaT)

        numFreqs_pre = np.floor(self.flow / self.deltaF) - 1
        f_pre = self.deltaF * np.arange(1, numFreqs_pre + 1)
        numFreqs_post = np.floor((fNyq - fhigh) / self.deltaF)
        f_post = fhigh + self.deltaF * np.arange(0, numFreqs_post)
        fp = np.concatenate((f_pre, self.frequencies, f_post))
        fn = -np.flipud(fp)
        f_tot = np.concatenate((fn, np.array([0]), fp))

        integrand_pre = np.zeros(int(numFreqs_pre))
        integrand_post = np.zeros(int(numFreqs_post))
        integrand_p = np.concatenate(
            (integrand_pre, 0.5 * self.point_estimate_spectrum, integrand_post)
        )

        integrand_n = np.flipud(np.conj(integrand_p))

        integrand_tot = np.concatenate((np.array([0]), integrand_p, integrand_n))

        fft_integrand = np.fft.fftshift(np.fft.fft(self.deltaF * integrand_tot))

        t_array = np.arange(
            -1.0 / (2 * self.deltaF) + self.deltaT, 1.0 / (2 * self.deltaF), self.deltaT
        )
        
        # Take the real part to eliminate residual imaginary parts
        omega_t = np.real(np.flipud(fft_integrand))

        return t_array, omega_t

    def plot_running_point_estimate(self, ymin=None, ymax=None):
        """
        Generates and saves a plot of the running point estimate. The plotted values are the 
        ones after the delta sigma cut. This function does not require any input parameters, 
        as it accesses the data through the attributes of the class (e.g. `self.days_cut`).

        Parameters
        =======

        ymin: ``array_like``
            Minimum value on the y-axis.
        ymax: ``array_like``
            Maximum value on the y-axis.
        """
        if self.days_cut.size==0:
            return
        fig = plt.figure(figsize=(10, 8))
        plt.plot(
            self.days_cut,
            self.running_pt_estimate,
            ".",
            color="black",
            markersize=2,
            label=self.baseline_name,
        )
        plt.plot(
            self.days_cut,
            self.running_pt_estimate + 1.65 * self.running_sigmas,
            ".",
            color=self.sea[2],
            markersize=2,
        )
        plt.plot(
            self.days_cut,
            self.running_pt_estimate - 1.65 * self.running_sigmas,
            ".",
            color=self.sea[0],
            markersize=2,
        )
        plt.grid(True)
        plt.xlim(self.days_cut[0], self.days_cut[-1])
        if ymin and ymax:
            plt.ylim(ymin, ymax)
        plt.xlabel(self.xaxis, size=self.axes_labelsize)
        plt.ylabel(r"Point estimate $\pm 1.65 \sigma$", size=self.axes_labelsize)
        plt.xticks(fontsize=self.legend_fontsize)
        plt.yticks(fontsize=self.legend_fontsize)
        plt.annotate(
            f"baseline time: {float(f'{self.percent_obs_segs:.2g}'):g}%",
            xy=(0.5, 0.9),
            xycoords="axes fraction",
            size = self.annotate_fontsize,
            bbox=dict(boxstyle="round", facecolor="white", alpha=1),
        )
        plt.title(f'Running point estimate in {self.time_tag}', fontsize=self.title_fontsize)
        plt.savefig(
            f"{self.plot_dir / self.baseline_name}-{self.file_tag}-running_point_estimate.png", bbox_inches='tight'
        )
        plt.close()

    def plot_running_sigma(self):
        """
        Generates and saves a plot of the running sigma. The plotted values are the ones after the delta sigma cut. 
        This function does not require any input parameters, as it accesses the data through the attributes of the 
        class (e.g. `self.days_cut`).
        """
        if self.days_cut.size==0:
            return
        fig = plt.figure(figsize=(10, 8))
        plt.plot(
            self.days_cut, self.running_sigmas, '.', markersize=2, color=self.sea[0], label=self.baseline_name
        )
        plt.grid(True)
        plt.yscale("log")
        plt.xlim(self.days_cut[0], self.days_cut[-1])
        plt.xlabel(self.xaxis, size=self.axes_labelsize)
        plt.ylabel(r"$\sigma$", size=self.axes_labelsize)
        plt.xticks(fontsize=self.legend_fontsize)
        plt.yticks(fontsize=self.legend_fontsize)
        plt.title(r'Running $\sigma$ ' + f'in {self.time_tag}', fontsize=self.title_fontsize)
        plt.savefig(
            f"{self.plot_dir / self.baseline_name}-{self.file_tag}-running_sigma.png", bbox_inches = 'tight'
        )
        plt.close()

    def plot_IFFT_point_estimate_integrand(self):
        """
        Generates and saves a plot of the IFFT of the point estimate integrand. The IFFT of the point 
        estimate integrand is computed using the method "compute_ifft_integrand". This function does not 
        require any input parameters, as it accesses the data through the attributes of the class (e.g. `self.point_estimate_integrand`).
        """
        t_array, omega_array = self.compute_ifft_integrand()
        if len(t_array) != len(omega_array):
            warnings.warn("Times and Omega arrays don't match in the IFFT. No plot could be generated. Investigation is highly recommended.")
            return
        
        fig = plt.figure(figsize=(10, 8))
        plt.plot(t_array, omega_array, color=self.sea[0], label=self.baseline_name)
        plt.grid(True)
        plt.xlim(t_array[0], t_array[-1])
        plt.xlabel("Lag (s)", size=self.axes_labelsize)
        plt.ylabel(r"$\Omega$ integrand IFFT", size=self.axes_labelsize)
        plt.xticks(fontsize=self.legend_fontsize)
        plt.yticks(fontsize=self.legend_fontsize)
        plt.title(r"$\Omega$ integrand IFFT" + f" in {self.time_tag}", fontsize=self.title_fontsize)
        plt.savefig(
            f"{self.plot_dir / self.baseline_name}-{self.file_tag}-IFFT_point_estimate_integrand.png", bbox_inches='tight'
        )
        plt.close()

    def plot_SNR_spectrum(self):
        """
        Generates and saves a plot of the point estimate integrand. This function does not require any input parameters, 
        as it accesses the data through the attributes of the class (e.g. `self.point_estimate_integrand`).
        """
        if np.isnan(self.point_estimate_spectrum).all() or not np.real(self.point_estimate_spectrum).any():
            return
        fig, axs = plt.subplots(figsize=(10, 8))
        axs.semilogy(
            self.frequencies,
            abs(self.point_estimate_spectrum / self.sigma_spectrum),
            color=self.sea[0],
        )
        trans = mt.blended_transform_factory(axs.transData, axs.transAxes) 
        axs.vlines(self.frequencies[~self.frequency_mask], ymin=0, ymax=1, linewidth=1, linestyle=':', color='black', alpha=0.5, transform=trans)
        axs.set_xlabel("Frequency (Hz)", size=self.axes_labelsize)
        axs.set_ylabel(r"$|{\rm SNR}(f)|$", size=self.axes_labelsize)
        plt.xticks(fontsize=self.legend_fontsize)
        plt.yticks(fontsize=self.legend_fontsize)
        axs.set_xscale("log")
        plt.title(f"|SNR| in {self.time_tag}", fontsize=self.title_fontsize)
        plt.savefig(
            f"{self.plot_dir / self.baseline_name}-{self.file_tag}-abs_point_estimate_integrand.png",
            bbox_inches="tight",
        )
        plt.close()

    def plot_cumulative_SNR_spectrum(self):
        """
        Generates and saves a plot of the cumulative point estimate integrand. This function does not 
        require any input parameters, as it accesses the data through the attributes of the class (e.g. `self.point_estimate_integrand`).
        """
        pt_est_cumul = self.point_estimate_spectrum.copy()
        pt_est_cumul[~self.frequency_mask] = 0
        cum_pt_estimate = integrate.cumtrapz(
            np.abs(pt_est_cumul/ self.sigma_spectrum), self.frequencies
        )
        cum_pt_estimate = cum_pt_estimate / cum_pt_estimate[-1]
        fig, axs = plt.subplots(figsize=(10, 8))
        axs.plot(self.frequencies[:-1], cum_pt_estimate, color=self.sea[0])
        axs.set_xlabel("Frequency (Hz)", size=self.axes_labelsize)
        axs.set_ylabel(r"Cumulative $|{\rm SNR}(f)|$", size=self.axes_labelsize)
        axs.set_xscale("log")
        plt.xticks(fontsize=self.legend_fontsize)
        plt.yticks(fontsize=self.legend_fontsize)
        plt.title(f"Cumulative SNR in {self.time_tag}", fontsize=self.title_fontsize)
        plt.savefig(
            f"{self.plot_dir / self.baseline_name}-{self.file_tag}-cumulative_SNR_spectrum.png",
            bbox_inches="tight",
        )
        plt.close()

    def plot_real_SNR_spectrum(self):
        """
        Generates and saves a plot of the real part of the SNR spectrum. This function does not require 
        any input parameters, as it accesses the data through the attributes of the class 
        (e.g. `self.point_estimate_spectrum` and `self.sigma_spectrum`).
        """
        fig, axs =  plt.subplots(figsize=(10, 8))
        axs.plot(
            self.frequencies,
            np.real(self.point_estimate_spectrum / self.sigma_spectrum),
            color=self.sea[0],
        )
        trans = mt.blended_transform_factory(axs.transData, axs.transAxes) 
        axs.vlines(self.frequencies[~self.frequency_mask], ymin=0, ymax=1, linewidth=1, linestyle=':', color='black', alpha=0.5, transform=trans)
        axs.set_xlabel("Frequency (Hz)", size=self.axes_labelsize)
        axs.set_ylabel(r"Re$({\rm SNR}(f))$", size=self.axes_labelsize)
        axs.set_xscale("log")
        plt.xticks(fontsize=self.legend_fontsize)
        plt.yticks(fontsize=self.legend_fontsize)
        plt.title(f"Real SNR in {self.time_tag}", fontsize=self.title_fontsize)
        plt.savefig(
            f"{self.plot_dir / self.baseline_name}-{self.file_tag}-real_SNR_spectrum.png",
            bbox_inches="tight",
        )
        plt.close()

    def plot_imag_SNR_spectrum(self):
        """
        Generates and saves a plot of the imaginary part of the SNR spectrum. This function does not 
        require any input parameters, as it accesses the data through the attributes of the class 
        (e.g. `self.point_estimate_spectrum` and `self.sigma_spectrum`).
        """
        fig, axs = plt.subplots(figsize=(10, 8))
        axs.plot(
            self.frequencies,
            np.imag(self.point_estimate_spectrum / self.sigma_spectrum),
            color=self.sea[0],
        )
        trans = mt.blended_transform_factory(axs.transData, axs.transAxes) 
        axs.vlines(self.frequencies[~self.frequency_mask], ymin=0, ymax=1, linewidth=1, linestyle=':', color='black', alpha=0.5, transform=trans)
        axs.set_xlabel("Frequency (Hz)", size=self.axes_labelsize)
        axs.set_ylabel(r"Im$({\rm SNR}(f))$", size=self.axes_labelsize)
        axs.set_xscale("log")
        plt.xticks(fontsize=self.legend_fontsize)
        plt.yticks(fontsize=self.legend_fontsize)
        plt.title(f"Imaginary SNR in {self.time_tag}", fontsize=self.title_fontsize)
        plt.savefig(
            f"{self.plot_dir / self.baseline_name}-{self.file_tag}-imag_SNR_spectrum.png",
            bbox_inches="tight",
        )
        plt.close()

    def plot_sigma_spectrum(self):
        """
        Generates and saves a plot of the sigma spectrum. This function does not 
        require any input parameters, as it accesses the data through the attributes 
        of the class (e.g. `self.sigma_spectrum`).
        """
        if np.isinf(self.sigma_spectrum).all() or not np.real(self.point_estimate_spectrum).any():
            return

        fig, axs = plt.subplots(figsize=(10, 8))
        axs.plot(self.frequencies, self.sigma_spectrum, color=self.sea[0])
        trans = mt.blended_transform_factory(axs.transData, axs.transAxes) 
        axs.vlines(self.frequencies[~self.frequency_mask], ymin=0, ymax=1, linewidth=1, linestyle=':', color='black', alpha=0.5, transform=trans)
        axs.set_xlabel("Frequency (Hz)", size=self.axes_labelsize)
        axs.set_ylabel(r"$\sigma(f)$", size=self.axes_labelsize)
        axs.set_xscale("log")
        axs.set_yscale("log")
        plt.xticks(fontsize=self.legend_fontsize)
        plt.yticks(fontsize=self.legend_fontsize)
        plt.title(r"Total $\sigma$ spectrum" + f" in {self.time_tag}", fontsize=self.title_fontsize)
        plt.savefig(
            f"{self.plot_dir / self.baseline_name}-{self.file_tag}-sigma_spectrum.png",
            bbox_inches="tight",
        )
        plt.close()

    def coherence_pdf(self, gamma):
        """
        Theoretical pdf of coherences assuming Gaussian noise

        Parameters

        ==========

        gamma: ``array_like``
            Array of coherence values

        Returns

        ==========

        coherence_pdf: ``array_like``
            Value of PDF at each gamma
        """
        return (self.n_segs - 1) * (1 - gamma)**(self.n_segs - 2)

    def coherence_pvalue(self, gamma):
        """
        Upper tail p-value of the given coherences assuming Gaussian noise

        Parameters

        ==========

        gamma: ``array_like``
            Array of coherence values

        Returns

        ==========

        coherence_pvalue: ``array_like``
            p-value of each gamma
        """
        return (1 - gamma)**(self.n_segs - 1)

    def coherence_threshold(self):
        """
        Returns the coherence threshold corresponding to the given FAR.
        """
        threshold = 1 - (self.coherence_far/len(self.frequencies))**(1/(self.n_segs - 1))

        return threshold

    def plot_coherence_spectrum(self, flow=None, fhigh=None):
        """
        Generates and saves a plot of the coherence spectrum, if present. This function does not require any input parameters, as it accesses the data through the attributes of the class (e.g. `coherence_spectrum`).
        """
        if self.coherence_spectrum is None or self.coherence_spectrum.size==1:
            return

        flow = flow or self.flow
        fhigh = fhigh or self.fhigh

        threshold = self.coherence_threshold()
        
        plt.figure(figsize=(10, 8))
<<<<<<< HEAD
        plt.plot(self.frequencies, self.coherence_spectrum, color=self.sea[0])
=======
        plt.plot(self.frequencies, self.coherence_spectrum, color=sea[0])

        # Plot a reference line representing the mean of the theoretical coherence
>>>>>>> 71655e46
        plt.axhline(y=1./self.n_segs,dashes=(4,3),color='black')

        # Plot a line representing the coherence threshold
        plt.axhline(y=threshold,dashes=(4,3),color='red')

        plt.xlim(flow, fhigh)
        plt.xlabel("Frequency (Hz)", size=self.axes_labelsize)
        plt.ylabel(r"Coherence", size=self.axes_labelsize)
        plt.xscale("log")
        plt.yscale("log")
        plt.xticks(fontsize=self.legend_fontsize)
        plt.yticks(fontsize=self.legend_fontsize)
        plt.annotate(
            f"{self.params.channel}, threshold $\gamma = ${threshold:.3f}",
            xy=(0.01, 0.03),
            xycoords="axes fraction",
            size = self.annotate_fontsize,
            bbox=dict(boxstyle="round", facecolor="white", alpha=1),
        )
        plt.title(r"Coherence ($\Delta f$ = " + f"{float(f'{self.deltaF:.5g}'):g} Hz) in {self.time_tag}", fontsize=self.title_fontsize)
        plt.savefig(
            f"{self.plot_dir / self.baseline_name}-{self.file_tag}-coherence_spectrum.png",
            bbox_inches="tight",
        )
        plt.close()

        plt.figure(figsize=(10, 8))
<<<<<<< HEAD
        plt.plot(self.frequencies, self.coherence_spectrum, color=self.sea[0])
=======
        plt.plot(self.frequencies, self.coherence_spectrum, color=sea[0])

        # Plot a reference line representing the mean of the theoretical coherence
>>>>>>> 71655e46
        plt.axhline(y=1./self.n_segs,dashes=(4,3),color='black')

        # Plot a line representing the coherence threshold
        plt.axhline(y=threshold,dashes=(4,3),color='red')

        plt.xlim(flow, 200)
        plt.xlabel("Frequency (Hz)", size=self.axes_labelsize)
        plt.ylabel(r"Coherence", size=self.axes_labelsize)
        plt.yscale("log")
        plt.xticks(fontsize=self.legend_fontsize)
        plt.yticks(fontsize=self.legend_fontsize)
        plt.annotate(
            f"{self.params.channel}, threshold $\gamma =$ {threshold:.3f}",
            xy=(0.01, 0.03),
            xycoords="axes fraction",
            size = self.annotate_fontsize,
            bbox=dict(boxstyle="round", facecolor="white", alpha=1),
        )
        plt.title(r"Coherence ($\Delta f$ = " + f"{float(f'{self.deltaF:.5g}'):g} Hz) in {self.time_tag}", fontsize=self.title_fontsize)
        plt.savefig(
            f"{self.plot_dir / self.baseline_name}-{self.file_tag}-coherence_spectrum_zoom.png",
            bbox_inches="tight",
        )
        plt.close()


    def plot_hist_coherence(self,total_bins = None):
        r"""
        Generates and saves a histogram of the coherence distribution. The plot shows the data after the delta-sigma cut (bad GPS times) was applied. This function does not require any input parameters, as it accesses the data through the attributes of the class.
        Furthermore, it also saves a text file which contains the frequencies at which outliers of the coherence distribution were identified, i.e. spectral artefacts.
        """
        if self.coherence_spectrum is None or self.coherence_spectrum.size==1:
            return

        coherence = self.coherence_spectrum
        coherence_clipped = np.ones(len(coherence))
        # For zoomed plots, coherence is clipped at 50 times the theoretical mean
        clip_val = 50*(1/self.n_segs)
        for i in range(len(coherence_clipped)):
            if coherence[i] >= clip_val:
                coherence_clipped[i] = clip_val
            else:
                coherence_clipped[i] = coherence[i]
        frequencies = self.frequencies
        if total_bins is None:
            total_bins = 250

        # Bins are chosen so that the highest coherence value is the centre of the last bin
        upper_edge = max(coherence)*total_bins/(total_bins - 0.5)
        bins =  np.linspace(0, upper_edge, total_bins, endpoint=True)
        delta_coherence = bins[1] - bins[0]

        upper_edge_clipped = max(coherence_clipped)*total_bins/(total_bins - 0.5)
        bins_clipped =  np.linspace(0, upper_edge_clipped, total_bins, endpoint=True)
        delta_coherence_clipped = bins_clipped[1] - bins_clipped[0]

        # Note that the number of frequencies should be equal to the total number of counts
        # for the un-notched coherences, but is different to the total number of counts
        # for notched coherences. Care may be needed when comparing predicted counts
        # with the notched coherence histogram.
        n_frequencies = len(frequencies)
        resolution = frequencies[1] - frequencies[0]
        
        coherence_notched = coherence[self.frequency_mask]
        coherence_notched_clipped = coherence_clipped[self.frequency_mask]

        # Coherence values aligned with bin centres up to twice the max value of the coherence
        coherence_highres = np.linspace(delta_coherence/2, 2*upper_edge + delta_coherence/2, num=2*total_bins, endpoint=True)

        # Theoretical pdf of coherences assuming Gaussian noise
        predicted_highres = self.coherence_pdf(coherence_highres)

        # Threshold to give a false-alarm rate of FAR frequency bins per coherence spectrum
        threshold = self.coherence_threshold()

        fig, axs = plt.subplots(nrows=1, ncols=1, figsize=(10, 8))
   
        axs.hist(
            coherence,
            bins,
            color=self.sea[3],
            ec="k",
            lw = 0.1,
            zorder=1,
            density = True,
            label = 'Before notching',
        )
        axs.hist(
            coherence_notched,
            bins,
            color=self.sea[0],
            ec="k",
            lw = 0.1,
            zorder=2,
            density = True,
            label = 'After notching',
        )
        axs.plot(
            coherence_highres, 
            predicted_highres,
            color=self.sea[1],
            zorder=3,
            alpha = 0.8,
            label="Predicted",
        )
        axs.axvline(
            np.abs(threshold),
            zorder=4,
            color=self.sea[8],
            linestyle='dashed',
            label=f"Threshold ($\\gamma = ${threshold:.3f})",
        )

        axs.set_xlabel(r"Coherence", size=self.axes_labelsize)
        axs.set_ylabel(r"Probability distribution", size=self.axes_labelsize)
        axs.legend(fontsize=self.legend_fontsize)
        axs.set_yscale("log")
        max_coh = max(np.append(coherence, threshold))
        # Go up to nearest 10th
        axs.set_xlim(0, np.ceil(10*max_coh)/10)
        axs.set_ylim(10**np.floor(np.log10(100.0/n_frequencies)), 10**np.ceil(np.log10(predicted_highres[0])))
        axs.tick_params(axis="x", labelsize=self.legend_fontsize)
        axs.tick_params(axis="y", labelsize=self.legend_fontsize)
        plt.title(r"Coherence hist ($\Delta f$ = " + f"{resolution:.5f} Hz) in" f" {self.time_tag}", fontsize=self.title_fontsize)
        plt.savefig(
            f"{self.plot_dir / self.baseline_name}-{self.file_tag}-histogram_coherence.png", bbox_inches = 'tight'
        )
        plt.close()

        fig, axs = plt.subplots(nrows=1, ncols=1, figsize=(10, 8))      

        axs.hist(
            coherence_clipped,
            bins_clipped,
            color=self.sea[3],
            ec="k",
            lw = 0.1,
            zorder=1,
            density = True,
            label = 'Before notching',
        )
        axs.hist(
            coherence_notched_clipped,
            bins_clipped,
            color=self.sea[0],
            ec="k",
            lw = 0.1,
            zorder=2,
            density = True,
            label = 'After notching',
        )
        axs.plot(
            coherence_highres, 
            predicted_highres,
            color=self.sea[1],
            zorder=3,
            alpha = 0.8,
            label="Predicted",
        )
        axs.axvline(
            np.abs(threshold),
            zorder=4,
            color=self.sea[8],
            linestyle='dashed',
            label=f"Threshold ($\\gamma = ${threshold:.3f})",
        )

        axs.set_xlabel(r"Coherence", size=self.axes_labelsize)
        axs.set_ylabel(r"Probability distribution", size=self.axes_labelsize)
        axs.legend(fontsize=self.legend_fontsize)
        axs.set_yscale("log")
        max_coh = max(np.append(coherence_clipped, threshold))
        # For zoomed plot, go up to nearest 100th
        axs.set_xlim(0, np.ceil(100*max_coh)/100)
        axs.set_ylim(10**np.floor(np.log10(100.0/n_frequencies)), 10**np.ceil(np.log10(predicted_highres[0])))
        axs.tick_params(axis="x", labelsize=self.legend_fontsize)
        axs.tick_params(axis="y", labelsize=self.legend_fontsize)

        plt.title(r"Coherence hist (zoomed) ($\Delta f$ = " + f"{resolution:.5f} Hz) in" f" {self.time_tag}", fontsize=self.title_fontsize)
        plt.savefig(
            f"{self.plot_dir / self.baseline_name}-{self.file_tag}-histogram_coherence_zoom.png", bbox_inches = 'tight'
        )
        plt.close()

        outlier_coherence = []
        for i in range(len(coherence)):
            if (coherence[i] > np.abs(threshold) and self.frequency_mask[i] == True):
                try:
                    outlier_coherence.append((i, frequencies[i], coherence[i], n_frequencies*self.coherence_pvalue(coherence[i])))
                except IndexError as err:
                    warnings.warn(
                            '\n In outlier_coherence, Frequency now is %f, and coherence is %f, which is out of the boundary 1, please check it'
                            %(frequencies[i],coherence[i])
                            )
                    outlier_coherence_notched.append((frequencies[i], coherence[i],'nan'))

        outlier_coherence_notched = []
        for i in range(len(coherence)):
            if (coherence[i] > np.abs(threshold) and self.frequency_mask[i] == False):
                try:
                    outlier_coherence_notched.append((i, frequencies[i], coherence[i], n_frequencies*self.coherence_pvalue(coherence[i])))
                except IndexError as err:
                    warnings.warn(
                            '\n In outlier_coherence_notched, Frequency now is %f, and coherence is %f, which is out of the boundary 1, please check it'
                            %(frequencies[i],coherence[i])
                            )
                    outlier_coherence_notched.append((frequencies[i], coherence[i], 'nan'))
        
        n_outlier = len(outlier_coherence)
        file_name = f"{self.plot_dir / self.baseline_name}-{self.file_tag}-list_coherence_outlier.txt"
        with open(file_name, 'w') as f:
            f.write('Bin \tFrequency \tCoherence \tExpected counts above this coherence\n')
            for tup in outlier_coherence:
                f.write(f'{tup[0]}\t{tup[1]}\t{tup[2]}\t{tup[3]}\n')
            f.write('\n The outliers below are already included in the applied version of the notch-list\n')
            for tup in outlier_coherence_notched:
                f.write(f'{tup[0]}\t{tup[1]}\t{tup[2]}\t{tup[3]}\n')
                
    def plot_cumulative_sensitivity(self):
        """
        Generates and saves a plot of the cumulative sensitivity. This function does not 
        require any input parameters, as it accesses the data through the attributes of 
        the class (e.g. `self.sigma_spectrum`).
        """
        if np.isinf(self.sigma_spectrum).all() or not np.real(self.point_estimate_spectrum).any():
            return

        sigma_cumul = self.sigma_spectrum.copy()
        sigma_cumul[~self.frequency_mask] = np.inf
        cumul_sens = integrate.cumtrapz((1 / sigma_cumul ** 2), self.frequencies)
        cumul_sens = cumul_sens / cumul_sens[-1]
        plt.figure(figsize=(10, 8))
        plt.plot(self.frequencies[:-1], cumul_sens, color=self.sea[0])
        plt.xlabel("Frequency (Hz)", size=self.axes_labelsize)
        plt.ylabel("Cumulative sensitivity", size=self.axes_labelsize)
        plt.xscale("log")
        plt.xticks(fontsize=self.legend_fontsize)
        plt.yticks(fontsize=self.legend_fontsize)
        plt.title(r"$1/\sigma^2$ " + f"in {self.time_tag}", fontsize=self.title_fontsize)
        plt.savefig(
            f"{self.plot_dir / self.baseline_name}-{self.file_tag}-cumulative_sigma_spectrum.png",
            bbox_inches="tight",
        )
        plt.close()

    def plot_omega_sigma_in_time(self):
        r"""
        Generates and saves a panel plot with a scatter plot of :math:`\sigma` vs 
        :math:`\Delta{\rm SNR}_i`, as well as the evolution of :math:`\Omega`, :math:`\sigma`, 
        and :math:`(\Omega-\langle\Omega\rangle)/\sigma` as a function of the days since the 
        start of the run. All plots show the data before and after the delta-sigma cut (bad GPS times) 
        was applied. This function does not require any input parameters, as it accesses the data 
        through the attributes of the class (e.g. `self.sliding_sigmas_all`).
        """
        fig, axs = plt.subplots(nrows=3, ncols=1, figsize=(10, 15), constrained_layout=True)
        fig.suptitle(r"$\Omega$, $\sigma$, and" + f" SNR variations in {self.time_tag} with/out " + r"$\Delta\sigma$ cut", fontsize=self.title_fontsize)

        axs[0].plot(self.days_all, self.sliding_omega_all, color=self.sea[3], linewidth=1, alpha=0.5, label="All data")
        axs[0].plot(
            self.days_cut,
            self.sliding_omega_cut,
            color=self.sea[0], linewidth=1, alpha=0.5,
            label=r"Data after $|\Delta\sigma|/\sigma$ outlier cut",
        )
        axs[0].plot(self.days_all, self.sliding_omega_all, '.', color=self.sea[3])
        axs[0].plot(
            self.days_cut,
            self.sliding_omega_cut, '.',
            color=self.sea[0],
        )
        axs[0].set_xlabel(self.xaxis, size=self.axes_labelsize)
        axs[0].set_ylabel(r"$\Omega$", size=self.axes_labelsize)
        axs[0].legend(loc="upper left", fontsize=self.legend_fontsize)
        axs[0].set_xlim(0, self.days_all[-1])
        axs[0].tick_params(axis="x", labelsize=self.legend_fontsize)
        axs[0].tick_params(axis="y", labelsize=self.legend_fontsize)
        axs[0].yaxis.offsetText.set_fontsize(self.legend_fontsize)

        axs[1].plot(self.days_all, self.sliding_sigmas_all, color=self.sea[3], linewidth=1, alpha=0.5, label="All data")
        axs[1].plot(
            self.days_cut,
            self.sliding_sigma_cut,
            color=self.sea[0],
            linewidth=1,
            alpha=0.5,
            label=r"Data after $|\Delta\sigma|/\sigma$ outlier cut",
        )
        axs[1].plot(self.days_all, self.sliding_sigmas_all,'.', color=self.sea[3])
        axs[1].plot(
            self.days_cut,
            self.sliding_sigma_cut,'.',
            color=self.sea[0]
        )
        axs[1].set_xlabel(self.xaxis, size=self.axes_labelsize)
        axs[1].set_ylabel(r"$\sigma$", size=self.axes_labelsize)
        axs[1].legend(loc="upper left", fontsize=self.legend_fontsize)
        axs[1].set_xlim(0, self.days_all[-1])
        axs[1].set_yscale('log')
        axs[1].tick_params(axis="x", labelsize=self.legend_fontsize)
        axs[1].tick_params(axis="y", labelsize=self.legend_fontsize)
        axs[1].yaxis.offsetText.set_fontsize(self.legend_fontsize)

        axs[2].plot(self.days_all, self.sliding_deviate_all, color=self.sea[3], linewidth=1, alpha=0.5, label="All data")
        axs[2].plot(
            self.days_cut,
            self.sliding_deviate_cut,
            color=self.sea[0], linewidth=1, alpha=0.5,
            label=r"Data after $|\Delta\sigma|/\sigma$ outlier cut",
        )
        axs[2].plot(self.days_all, self.sliding_deviate_all, '.', color=self.sea[3])
        axs[2].plot(
            self.days_cut,
            self.sliding_deviate_cut, '.',
            color=self.sea[0],
        )
        axs[2].set_xlabel(self.xaxis, size=self.axes_labelsize)
        axs[2].set_ylabel(r"$\Delta{\rm SNR}_i$", size=self.axes_labelsize)
        axs[2].legend(loc="upper left", fontsize=self.legend_fontsize)
        axs[2].set_xlim(0, self.days_all[-1])
        axs[2].set_yscale("symlog")
        axs[2].tick_params(axis="x", labelsize=self.legend_fontsize)
        axs[2].tick_params(axis="y", labelsize=self.legend_fontsize)

        plt.savefig(
            f"{self.plot_dir / self.baseline_name}-{self.file_tag}-omega_sigma_time.png", bbox_inches='tight'
        )
        plt.close()

    def plot_hist_sigma_dsc(self):
        r"""
        Generates and saves a panel plot with a histogram of :math:`|\Delta\sigma|/\sigma`, 
        as well as a histogram of :math:`\sigma`. Both plots show the data before and after 
        the delta-sigma cut (bad GPS times) was applied. This function does not require any 
        input parameters, as it accesses the data through the attributes of the class (e.g. `self.delta_sigmas_all`).

        """
        fig, axs = plt.subplots(nrows=2, ncols=1, figsize=(10, 14), constrained_layout=True)
        fig.suptitle(r"$\Delta\sigma$ and $\sigma$ distributions in" f" {self.time_tag} with/out " + r"$\Delta\sigma$ cut", fontsize=self.title_fontsize)

        axs[0].hist(
            self.delta_sigmas_all,
            bins=80,
            color=self.sea[3],
            ec="k",
            lw=0.5,
            label="All data",
            range=(0.0001, 1),
        )
        axs[0].hist(
            self.delta_sigmas_cut,
            bins=80,
            color=self.sea[0],
            alpha = 0.6,
            ec="k",
            lw=0.5,
            label=r"Data after $|\Delta\sigma|/\sigma$ outlier cut",
            range=(0.0001, 1),
        )
        axs[0].set_xlabel(r"$|\Delta\sigma|/\sigma$", size=self.axes_labelsize)
        axs[0].set_ylabel(r"count", size=self.axes_labelsize)
        axs[0].legend(fontsize=self.legend_fontsize)
        axs[0].tick_params(axis="x", labelsize=self.legend_fontsize)
        axs[0].tick_params(axis="y", labelsize=self.legend_fontsize)
        axs[0].yaxis.offsetText.set_fontsize(self.legend_fontsize)

        if self.sliding_sigma_cut.size==0:
            minx1 = min(self.sliding_sigmas_all)
            maxx1 = max(self.sliding_sigmas_all)
        else:
            minx1 = min(self.sliding_sigma_cut)
            maxx1 = max(self.sliding_sigma_cut)
        nx = 50

        axs[1].hist(
            self.sliding_sigmas_all,
            bins=nx,
            color=self.sea[3],
            ec="k",
            lw=0.5,
            label="All data",
            range=(minx1, maxx1),
        )
        axs[1].hist(
            self.sliding_sigma_cut,
            bins=nx,
            color=self.sea[0],
            alpha = 0.6,
            ec="k",
            lw=0.5,
            label=r"Data after $|\Delta\sigma|/\sigma$ outlier cut",
            range=(minx1, maxx1),
        )
        axs[1].set_xlabel(r"$\sigma$", size=self.axes_labelsize)
        axs[1].set_ylabel(r"count", size=self.axes_labelsize)
        axs[1].legend(fontsize=self.legend_fontsize)
        axs[1].set_yscale("log")
        axs[1].tick_params(axis="x", labelsize=self.legend_fontsize)
        axs[1].tick_params(axis="y", labelsize=self.legend_fontsize)
        axs[1].xaxis.offsetText.set_fontsize(self.legend_fontsize)

        plt.savefig(
            f"{self.plot_dir / self.baseline_name}-{self.file_tag}-histogram_sigma_dsc.png", bbox_inches='tight'
        )
        plt.close()

    def plot_scatter_sigma_dsc(self):
        """
        Generates and saves a scatter plot of :math:`|\Delta\sigma]/\sigma` vs :math:`\sigma`. 
        The plot shows the data before and after the delta-sigma cut (bad GPS times) was applied. 
        This function does not require any input parameters, as it accesses the data through the 
        attributes of the class (e.g. `self.delta_sigmas_all`).
        """
        fig, axs = plt.subplots(nrows=1, ncols=1, figsize=(10, 8))

        axs.scatter(
            self.delta_sigmas_all,
            self.naive_sigmas_all,
            marker=".",
            color=self.sea[3],
            label="All data",
            s=5,
        )
        axs.scatter(
            self.delta_sigmas_cut,
            self.naive_sigma_cut,
            marker=".",
            color=self.sea[0],
            label=r"Data after $|\Delta\sigma|/\sigma$ outlier cut",

            s=5,
        )
        axs.set_xlabel(r"$|\Delta\sigma|/\sigma$", size=self.axes_labelsize)
        axs.set_ylabel(r"$\sigma$", size=self.axes_labelsize)
        axs.set_yscale("log")
        axs.set_xscale("log")
        axs.legend(fontsize=self.legend_fontsize)
        axs.tick_params(axis="x", labelsize=self.legend_fontsize)
        axs.tick_params(axis="y", labelsize=self.legend_fontsize)

        axs.annotate(
            r"Data cut by $\Delta\sigma$ cut"+f": {float(f'{self.dsc_percent:.2g}'):g}%",
            xy=(0.05, 0.8),
            xycoords="axes fraction",
            size = self.annotate_fontsize,
            bbox=dict(boxstyle="round", facecolor="white", alpha=1),
        )
        plt.title(r"$\Delta\sigma$ distribution in" f" {self.time_tag} with/out " + r"$\Delta\sigma$ cut", fontsize=self.title_fontsize)
        plt.savefig(
            f"{self.plot_dir / self.baseline_name}-{self.file_tag}-scatter_sigma_dsc.png", bbox_inches = 'tight'
        )
        plt.close()

    def plot_scatter_omega_sigma_dsc(self):
        r"""
        Generates and saves a panel plot with scatter plots of :math:`|\Delta\sigma|/\sigma` vs :math:`\Delta{\rm SNR}_i`, 
        as well as :math:`\sigma` vs :math:`(\Omega-\langle\Omega\rangle)/\sigma`. All plots show the data before and after 
        the delta-sigma cut (bad GPS times) was applied. This function does not require any input parameters, as it accesses 
        the data through the attributes of the class (e.g. `self.delta_sigmas_all`).
        """
        fig, axs = plt.subplots(nrows=2, ncols=1, figsize=(10, 13), constrained_layout=True)
        fig.suptitle(r"$\Delta$SNR spread" + f" in {self.time_tag} with/out " + r"$\Delta\sigma$ cut", fontsize=self.title_fontsize)

        if self.delta_sigmas_cut.size==0:
            maxx0 = max(self.delta_sigmas_all)
            maxx0 += maxx0 / 10.0
            minx0 = min(self.delta_sigmas_all)
            minx0 -= minx0 / 10.0
            maxy0 = np.nanmax(self.sliding_deviate_all)
            maxy0 += maxy0 / 10.0
            miny0 = np.nanmin(self.sliding_deviate_all)
            miny0 -= miny0 / 10.0

            maxx1 = max(self.sliding_sigmas_all)
            maxx1 += maxx1 / 10.0
            minx1 = min(self.sliding_sigmas_all)
            minx1 -= minx1 / 10.0
            maxy1 = max(self.sliding_deviate_all)
            maxy1 += maxy1 / 10.0
            miny1 = min(self.sliding_deviate_all)
            miny1 -= miny1 / 10.0

        else:
            maxx0 = max(self.delta_sigmas_cut)
            maxx0 += maxx0 / 10.0
            minx0 = min(self.delta_sigmas_cut)
            minx0 -= minx0 / 10.0
            maxy0 = np.nanmax(self.sliding_deviate_cut)
            maxy0 += maxy0 / 10.0
            miny0 = np.nanmin(self.sliding_deviate_cut)
            miny0 -= miny0 / 10.0

            maxx1 = max(self.sliding_sigma_cut)
            maxx1 += maxx1 / 10.0
            minx1 = min(self.sliding_sigma_cut)
            minx1 -= minx1 / 10.0
            maxy1 = max(self.sliding_deviate_cut)
            maxy1 += maxy1 / 10.0
            miny1 = min(self.sliding_deviate_cut)
            miny1 -= miny1 / 10.0

        axs[0].scatter(
            self.delta_sigmas_all,
            self.sliding_deviate_all,
            marker=".",
            color=self.sea[3],
            label="All data",
            s=3,
        )
        axs[0].scatter(
            self.delta_sigmas_cut,
            self.sliding_deviate_cut,
            marker=".",
            color=self.sea[0],
            label=r"Data after $|\Delta\sigma|/\sigma$ outlier cut",
            s=3,
        )
        axs[0].set_xlabel(r"$|\Delta\sigma|/\sigma$", size=self.axes_labelsize)
        axs[0].set_ylabel(r"$\Delta{\rm SNR}_i$", size=self.axes_labelsize)
        axs[0].set_xlim(minx0, maxx0)
        axs[0].set_ylim(miny0, maxy0)
        axs[0].legend(fontsize=self.legend_fontsize)
        axs[0].tick_params(axis="x", labelsize=self.legend_fontsize)
        axs[0].tick_params(axis="y", labelsize=self.legend_fontsize)

        axs[1].scatter(
            self.sliding_sigmas_all,
            self.sliding_deviate_all,
            marker=".",
            color=self.sea[3],
            label="All data",
            s=3,
        )
        axs[1].scatter(
            self.sliding_sigma_cut,
            self.sliding_deviate_cut,
            marker=".",
            color=self.sea[0],
            label=r"Data after $|\Delta\sigma/\sigma|$ outlier cut",
            s=3,
        )
        axs[1].set_xlabel(r"$\sigma$", size=self.axes_labelsize)
        axs[1].set_ylabel(r"$\Delta{\rm SNR}_i$", size=self.axes_labelsize)
        axs[1].legend(fontsize=self.legend_fontsize)
        axs[1].set_xlim(minx1, maxx1)
        axs[1].set_ylim(miny1, maxy1)
        axs[1].tick_params(axis="x", labelsize=self.legend_fontsize)
        axs[1].tick_params(axis="y", labelsize=self.legend_fontsize)
        axs[1].xaxis.offsetText.set_fontsize(self.legend_fontsize)

        plt.savefig(
            f"{self.plot_dir / self.baseline_name}-{self.file_tag}-scatter_omega_sigma_dsc.png", bbox_inches = 'tight')
        plt.close()

    def plot_hist_omega_pre_post_dsc(self):
        r"""
        Generates and saves a histogram of the :math:`\Delta{\rm SNR}_i` distribution. The plot 
        shows the data before and after the delta-sigma cut (bad GPS times) was applied. This function
          does not require any input parameters, as it accesses the data through the attributes of the 
          class (e.g. `self.sliding_deviate_all`).
        """
        fig, axs = plt.subplots(nrows=1, ncols=1, figsize=(10, 8))

        # nan-safing the histograms for good measure...
        bins=np.histogram(np.hstack((self.sliding_deviate_all[~np.isnan(self.sliding_deviate_all)], self.sliding_deviate_cut[~np.isnan(self.sliding_deviate_cut)])), bins=202)[1]
        
        axs.hist(
            self.sliding_deviate_all,
            bins,
            color=self.sea[3],
            ec="k",
            lw=0.5,
            label="All data",
        )
        axs.hist(
            self.sliding_deviate_cut,
            bins,
            color=self.sea[0],
            alpha = 0.6,
            ec="k",
            lw=0.5,
            label=r"Data after $|\Delta\sigma|/\sigma$ outlier cut",
        )
        
        axs.set_xlabel(r"$\Delta{\rm SNR}_i$", size=self.axes_labelsize)
        axs.set_ylabel(r"count", size=self.axes_labelsize)
        axs.legend(fontsize=self.legend_fontsize)
        axs.set_yscale("log")
        axs.tick_params(axis="x", labelsize=self.legend_fontsize)
        axs.tick_params(axis="y", labelsize=self.legend_fontsize)

        plt.title(r"$\Delta$SNR distribution in" f" {self.time_tag} with/out " + r"$\Delta\sigma$ cut", fontsize=self.title_fontsize)
        plt.savefig(
            f"{self.plot_dir / self.baseline_name}-{self.file_tag}-histogram_omega_dsc.png", bbox_inches = 'tight'
        )
        plt.close()

    def plot_KS_test(self, bias_factor=None):
        """
        Generates and saves a panel plot with results of the Kolmogorov-Smirnov test for Gaussianity. 
        The cumulative distribution of the data (after the delta-sigma (bad GPS times) cut) is compared 
        to the one of Gaussian data, where the bias factor for the sigmas is taken into account. This 
        function does not require any input parameters, as it accesses the data through the attributes 
        of the class (e.g. `self.sliding_deviate_cut`).

        Parameters
        =======

        bias_factor: ``float``, optional
            Bias factor to consider in the KS calculation. Defaults to None, in which case it 
            computes the bias factor on the fly.

        See also
        --------
        pygwb.util.calc_bias

        pygwb.util.StatKS

        """
        if self.delta_sigmas_cut.size==0:
            return

        if bias_factor is None:
            bias_factor = calc_bias(self.segment_duration, self.deltaF, self.deltaT)
        dof_scale_factor = 1.0 / (1.0 + 3.0 / 35.0)
        lx = len(self.sliding_deviate_cut)

        sorted_deviates = np.sort(self.sliding_deviate_KS / bias_factor)

        nanmask = ~np.isnan(sorted_deviates)
        sorted_deviates_nansafe = sorted_deviates[nanmask]
        count, bins_count = np.histogram(sorted_deviates_nansafe, bins=500)
        pdf = count / sum(count)
        cdf = np.cumsum(pdf)

        normal = stats.norm(0, 1)
        normal_cdf = normal.cdf(bins_count[1:])

        dks_x = max(abs(cdf - normal_cdf))
        lx_eff = lx * dof_scale_factor

        lam = (np.sqrt(lx_eff) + 0.12 + 0.11 / np.sqrt(lx_eff)) * dks_x
        pval_KS = StatKS(lam)

        fig, axs = plt.subplots(nrows=2, ncols=1, figsize=(10, 8), constrained_layout=True)
        fig.suptitle(f"Kolmogorov-Smirnov test in {self.time_tag}", fontsize=self.title_fontsize)

        axs[0].plot(bins_count[1:], cdf, "k", label="Data")
        axs[0].plot(
            bins_count[1:],
            normal_cdf,
            color=self.sea[3],
            label=r"Erf with $\sigma$=" + str(round(bias_factor, 2)),
        )
        axs[0].text(
            bins_count[1],
            0.8,
            "KS-statistic: "
            + str(round(dks_x, 3))
            + "\n"
            + "p-value: "
            + str(round(pval_KS, 3)),
        )
        axs[0].legend(loc="lower right", fontsize=self.legend_fontsize)
        axs[0].tick_params(axis="x", labelsize=self.legend_fontsize)
        axs[0].tick_params(axis="y", labelsize=self.legend_fontsize)

        axs[1].plot(
            bins_count[1:],
            cdf - normal_cdf,
        )
        axs[1].annotate(
            "Maximum absolute difference: " + str(round(dks_x, 3)),
            xy=(0.025, 0.9),
            xycoords="axes fraction",
            size = self.annotate_fontsize
        )
        axs[1].tick_params(axis="x", labelsize=self.legend_fontsize)
        axs[1].tick_params(axis="y", labelsize=self.legend_fontsize)
        plt.savefig(
            f"{self.plot_dir / self.baseline_name}-{self.file_tag}-KS_test.png", bbox_inches = 'tight'
        )
        plt.close()

    def plot_hist_sigma_squared(self, max_val = 5, total_bins=100, label_number = 6):
        """
        Generates and saves a histogram of :math:`\sigma^2/\langle\sigma^2\rangle`. The plot shows 
        data after the delta-sigma (bad GPS times) cut. This function does not require any input parameters, 
        as it accesses the data through the attributes of the class (e.g. self.sliding_sigma_cut).

        """
        if self.delta_sigmas_cut.size==0:
            return
        
        values = 1 / np.nanmean(self.sliding_sigma_cut ** 2) * self.sliding_sigma_cut ** 2
        
        values_clipped = np.ones(len(values))
        
        for i in range(len(values_clipped)):
            if values[i] >= max_val:
                values_clipped[i] = max_val
            else:
                values_clipped[i] = values[i]
                
        bins = np.linspace(0, max(values_clipped), total_bins)
        
        fig, axs = plt.subplots(nrows=1, ncols=1, figsize=(10, 8))
        _, bins, patches = plt.hist(
            values_clipped,
            bins=bins,
            color=self.sea[0],
            ec="k",
            lw=0.5,
            label=r"Data after $|\Delta\sigma|/\sigma$ outlier cut",
        )
        
        axs.set_xlabel(r"$\sigma^2/\langle\sigma^2\rangle$", size=self.axes_labelsize)
        axs.set_ylabel(r"count", size=self.axes_labelsize)
        axs.set_yscale("log")
        axs.set_xlim(0, max_val)
        axs.legend(fontsize=self.legend_fontsize)
        axs.tick_params(axis="x", labelsize=self.legend_fontsize)
        axs.tick_params(axis="y", labelsize=self.legend_fontsize)
        
        xticks_tmp = np.linspace(0, max_val, label_number)
        labels = [str(i) for i in xticks_tmp]
        labels[-1]+="+"
        plt.xticks(xticks_tmp, labels)
        
        plt.title(f"Relative variance in {self.time_tag}", fontsize=self.title_fontsize)
        plt.savefig(
            f"{self.plot_dir / self.baseline_name}-{self.file_tag}-histogram_sigma_squared.png", bbox_inches = 'tight'
        )
        plt.close()

    def plot_omega_time_fit(self):
        """
        Generates and saves a plot of :math:`\Omega` as a function of time and fits the data to perform 
        a linear trend analysis. The plot shows data after the delta-sigma (bad GPS times) cut. This function 
        does not require any input parameters, as it accesses the data through the attributes of the 
        class (e.g. self.sliding_omega_cut).

        """
        if self.days_cut.size==0:
            return
        fig, axs = plt.subplots(nrows=1, ncols=1, figsize=(10, 8))

        t_obs = self.days_cut[-1]
        scale = np.sqrt(np.var(self.sliding_omega_cut))

        def func(x, a, b):
            return a * (x - t_obs / 2) * t_obs + b

        nanmask = ~np.isnan(self.sliding_omega_cut)
        sliding_omega_cut_nansafe = self.sliding_omega_cut[nanmask]
        sliding_sigma_cut_nansafe = self.sliding_sigma_cut[nanmask]

        popt, pcov = curve_fit(
            func,
            self.days_cut[nanmask],
            sliding_omega_cut_nansafe,
            sigma=sliding_sigma_cut_nansafe,
        )
        c1, c2 = popt[0], popt[1]
        axs.plot(self.days_cut, func(self.days_cut, c1, c2), color=self.sea[3])
        axs.plot(self.days_cut, self.sliding_omega_cut, '.', color=self.sea[0], markersize=1)
        axs.plot(self.days_cut, 3 * self.sliding_sigma_cut, color=self.sea[0], linewidth=1.5)
        axs.plot(self.days_cut, -3 * self.sliding_sigma_cut, color=self.sea[0], linewidth=1.5)
        axs.set_xlabel(self.xaxis, size=self.axes_labelsize)
        axs.set_ylabel(r"$\Omega_i$", size=self.axes_labelsize)
        axs.set_xlim(self.days_cut[0], self.days_cut[-1])
        axs.annotate(
            r"Linear trend analysis: $\Omega(t) = C_1 (t-T_{\rm obs}/2) T_{\rm obs} + C_2 C_1 = $"
            + str(f"{c1:.3e}")
            + "\nC$_2$ = "
            + str(f"{c2:.3e}"),
            xy=(0.05, 0.05),
            xycoords="axes fraction",
            size = self.annotate_fontsize,
            bbox=dict(boxstyle="round", facecolor="white", alpha=1),
        )
        axs.tick_params(axis="x", labelsize=self.legend_fontsize)
        axs.tick_params(axis="y", labelsize=self.legend_fontsize)
        axs.xaxis.offsetText.set_fontsize(self.legend_fontsize)
        plt.title(r"Time evolution of $\Omega$ " + f"in {self.time_tag}", fontsize=self.title_fontsize)
        plt.savefig(
            f"{self.plot_dir / self.baseline_name}-{self.file_tag}-omega_time_fit.png", bbox_inches = 'tight'
        )
        plt.close()

    def plot_sigma_time_fit(self):
        """
        Generates and saves a plot of :math:`\sigma` as a function of time and fits the data to perform 
        a linear trend analysis. The plot shows data after the delta-sigma (bad GPS times) cut. This function 
        does not require any input parameters, as it accesses the data through the attributes of the 
        class (e.g. `self.sliding_sigma_cut`).
        """
        if self.days_cut.size==0:
            return

        fig, axs = plt.subplots(nrows=1, ncols=1, figsize=(10, 8))

        t_obs = self.days_cut[-1]
        scale = np.sqrt(np.var(self.sliding_sigma_cut))

        def func(x, a, b):
            return a * (x - t_obs / 2) * t_obs + b

        nanmask = ~np.isnan(self.sliding_sigma_cut)
        sliding_sigma_cut_nansafe = self.sliding_sigma_cut[nanmask]
        mean_sigma = np.nanmean(self.sliding_sigma_cut)

        popt, pcov = curve_fit(
            func,
            self.days_cut[nanmask],
            sliding_sigma_cut_nansafe,
        )
        c1, c2 = popt[0], popt[1]
        axs.plot(self.days_cut, func(self.days_cut, c1, c2), color=self.sea[3])
        axs.plot(self.days_cut, self.sliding_sigma_cut, ".", color=self.sea[0], markersize=1)
        axs.set_xlabel(self.xaxis, size=self.axes_labelsize)
        axs.set_ylabel(r"$\sigma_i$", size=self.axes_labelsize)
        axs.set_xlim(self.days_cut[0], self.days_cut[-1])
        axs.set_ylim(mean_sigma - 1.2 * mean_sigma, mean_sigma + 2.2 * mean_sigma)
        axs.annotate(
            r"Linear trend analysis: $\sigma(t) = C_1 (t-T_{\rm obs}/2) T_{\rm obs} + C_2 C_1 = $"
            + str(f"{c1:.3e}")
            + "\nC$_2$ = "
            + str(f"{c2:.3e}"),
            xy=(0.05, 0.05),
            xycoords="axes fraction",
            size = self.annotate_fontsize,
            bbox=dict(boxstyle="round", facecolor="white", alpha=1),
        )
        axs.tick_params(axis="x", labelsize=self.legend_fontsize)
        axs.tick_params(axis="y", labelsize=self.legend_fontsize)
        plt.title(r"Time evolution of $\sigma$ " + f"in {self.time_tag}", fontsize=self.title_fontsize)
        plt.savefig(
            f"{self.plot_dir / self.baseline_name}-{self.file_tag}-sigma_time_fit.png", bbox_inches = 'tight'
        )
        plt.close()

    def plot_gates_in_time(self):
        if self.gates_ifo1 is None and self.gates_ifo2 is None:
            self.gates_ifo1_statement=None
            self.gates_ifo2_statement=None
            return
        
        fig, ax = plt.subplots(nrows=1, ncols=1, figsize=(10, 8))
        if self.gates_ifo1 is None:
            self.gates_ifo1_statement=None
        else:
            self.total_gated_time_ifo1 = np.sum(self.gates_ifo1[:,1]-self.gates_ifo1[:,0])
            self.total_gated_percent_ifo1 = self.total_gated_time_ifo1/(int(self.sliding_times_all[-1])- int(self.sliding_times_all[0]))*100
            gate_times_in_days_ifo1 = (np.array(self.gates_ifo1[:,0]) - self.sliding_times_all[0]) / 86400.0
            self.gates_ifo1_statement= f"Data gated out: {self.total_gated_time_ifo1} s\n" f"Percentage: {float(f'{self.total_gated_percent_ifo1:.2g}'):g}%"
            gatefig1 = ax.plot(gate_times_in_days_ifo1, self.gates_ifo1[:,1]-self.gates_ifo1[:,0], 's', color=self.sea[3], label="IFO1:\n" f"{self.gates_ifo1_statement}")
            first_legend = ax.legend(handles=gatefig1, loc=(0.05,0.75), fontsize = self.axes_labelsize)
            ax.add_artist(first_legend)
        if self.gates_ifo2 is None:
            self.gates_ifo2_statement=None
        else:
            self.total_gated_time_ifo2 = np.sum(self.gates_ifo2[:,1]-self.gates_ifo2[:,0])
            self.total_gated_percent_ifo2 = self.total_gated_time_ifo2/(int(self.sliding_times_all[-1])- int(self.sliding_times_all[0]))*100
            gate_times_in_days_ifo2 = (np.array(self.gates_ifo2[:,0]) - self.sliding_times_all[0]) / 86400.0
            self.gates_ifo2_statement= f"Data gated out: {self.total_gated_time_ifo2} s\n" f"Percentage: {float(f'{self.total_gated_percent_ifo2:.2g}'):g}%"
            gatefig2 = ax.plot(gate_times_in_days_ifo2, self.gates_ifo2[:,1]-self.gates_ifo2[:,0], 's', color=self.sea[0], label="IFO2:\n" f"{self.gates_ifo2_statement}")
            ax.legend(handles=gatefig2, loc=(0.05, 0.1), fontsize = self.axes_labelsize)

        ax.set_xlabel(self.xaxis, size=self.axes_labelsize)
        ax.set_ylabel("Gate length (s)", size=self.axes_labelsize)
        plt.xticks(fontsize=self.legend_fontsize)
        plt.yticks(fontsize=self.legend_fontsize)
        plt.title(f"Gates applied to {self.baseline_name} in {self.time_tag}", fontsize=self.title_fontsize)
        plt.savefig(
            f"{self.plot_dir / self.baseline_name}-{self.file_tag}-gates_time.png",
            bbox_inches="tight",
        )
        plt.close()

    def save_all_statements(self):
        """
        Saves all useful statements gathered throughout the checks to a json file.
        """
        statements = {}
        statements['dsc'] = self.dsc_statement
        statements['gates_ifo1'] = self.gates_ifo1_statement
        statements['gates_ifo2'] = self.gates_ifo2_statement
        statements['n_segs'] = self.n_segs_statement
        with open("stats_statements.json", "w") as outfile:
                json.dump(statements, outfile)

    def generate_all_plots(self):
        """
        Generates and saves all the statistical analysis plots.
        """
        self.plot_running_point_estimate()
        self.plot_running_sigma()
        self.plot_IFFT_point_estimate_integrand()
        self.plot_SNR_spectrum()
        self.plot_cumulative_SNR_spectrum()
        self.plot_real_SNR_spectrum()
        self.plot_imag_SNR_spectrum()
        self.plot_sigma_spectrum()
        self.plot_cumulative_sensitivity()
        self.plot_omega_sigma_in_time()
        self.plot_hist_sigma_dsc()
        self.plot_scatter_sigma_dsc()
        self.plot_scatter_omega_sigma_dsc()
        self.plot_hist_omega_pre_post_dsc()
        self.plot_KS_test()
        self.plot_hist_sigma_squared()
        self.plot_omega_time_fit()
        self.plot_sigma_time_fit()
        self.plot_gates_in_time()
        if self.coherence_spectrum is not None:
            self.plot_coherence_spectrum()
            self.plot_hist_coherence()
        self.save_all_statements()

def sortingFunction(item):
    return float(item[5:].partition("-")[0])

def run_statistical_checks_from_file(
<<<<<<< HEAD
    combine_file_path, dsc_file_path, plot_dir, param_file, legend_fontsize=16, coherence_file_path = None, file_tag = None, convention='pygwb', seaborn_palette='tab10',
=======
        combine_file_path, dsc_file_path, plot_dir, param_file, coherence_far = 1.0, legend_fontsize=16, coherence_file_path = None,
        file_tag = None, convention='pygwb'
>>>>>>> 71655e46
):
    """
    Method to generate an instance of the statistical checks class from a set of files.

    Parameters
    =======

    combine_file_path: ``str``
        Full path to the file containing the output of the pygwb.combine script, i.e., with the 
        combined results of the run.

    dsc_file_path: ``str``
        Full path to the file containing the results of the delta sigma cut.

    plot_dir: ``str``
        Full path where the plots generated by the statistical checks module should be saved.
    param_file: ``str``
        Full path to the parameter file that was used for the analysis.
    coherence_far: ``float``
        Coherence false alarm rate
    legend_fontsize: ``int``, optional
        Fontsize used in the plots generated by the module. Defaults to 16.

    See also
    --------
    pygwb.notch.StochNotchList

    pygwb.parameters.Parameters
    """
    params = Parameters()
    params.update_from_file(param_file)
    spectra_file = np.load(combine_file_path)
    dsc_file = np.load(dsc_file_path)

    badGPStimes = dsc_file["badGPStimes"]
    delta_sigmas = dsc_file["delta_sigma_values"]
    sliding_times = dsc_file["delta_sigma_times"]
    naive_sigma_all = dsc_file["naive_sigma_values"]
    gates_ifo1 = dsc_file["ifo_1_gates"]
    gates_ifo2 = dsc_file["ifo_2_gates"]
    if gates_ifo1.size==0:
        gates_ifo1=None
    if gates_ifo2.size==0:
        gates_ifo2=None

    sliding_omega_all, sliding_sigmas_all = (
        spectra_file["point_estimates_seg_UW"],
        spectra_file["sigmas_seg_UW"],
    )

    frequencies = np.arange(
        0,
        params.new_sample_rate / 2.0 + params.frequency_resolution,
        params.frequency_resolution,
    )
    frequency_cut = (params.fhigh >= frequencies) & (frequencies >= params.flow)
    try:
        frequency_mask = spectra_file["frequency_mask"]
    except KeyError:
        try:
            notch_list_path = params.notch_list_path
            logger.debug("loading notches from " + notch_list_path)
            notch_list = StochNotchList.load_from_file(notch_list_path)
            frequency_mask = notch_list.get_notch_mask(frequencies[frequency_cut])

        except:
            frequency_mask = None

    spectrum_file = np.load(combine_file_path, mmap_mode="r")

    point_estimate_spectrum = spectrum_file["point_estimate_spectrum"]
    sigma_spectrum = spectrum_file["sigma_spectrum"]

    baseline_name = params.interferometer_list[0] + params.interferometer_list[1]

    # select alpha for statistical checks
    delta_sigmas_sel = delta_sigmas[1]
    naive_sigmas_sel = naive_sigma_all[1]

    if coherence_file_path is not None:
        coh_data = np.load(coherence_file_path, allow_pickle=True)
        coherence_spectrum = coh_data['coherence']
        coherence_n_segs = coh_data['n_segs_coh']
    else:
        coherence_spectrum = None
        coherence_n_segs = None

    return StatisticalChecks(
        sliding_times,
        sliding_omega_all,
        sliding_sigmas_all,
        naive_sigmas_sel,
        coherence_spectrum,
        coherence_n_segs,
        point_estimate_spectrum,
        sigma_spectrum,
        frequencies[frequency_cut],
        badGPStimes,
        delta_sigmas_sel,
        plot_dir,
        baseline_name,
        param_file,
        frequency_mask,
        coherence_far,
        gates_ifo1,
        gates_ifo2,
        file_tag=file_tag,
        legend_fontsize=legend_fontsize,
        convention=convention,
        seaborn_palette=seaborn_palette,
    )<|MERGE_RESOLUTION|>--- conflicted
+++ resolved
@@ -679,13 +679,9 @@
         threshold = self.coherence_threshold()
         
         plt.figure(figsize=(10, 8))
-<<<<<<< HEAD
         plt.plot(self.frequencies, self.coherence_spectrum, color=self.sea[0])
-=======
-        plt.plot(self.frequencies, self.coherence_spectrum, color=sea[0])
 
         # Plot a reference line representing the mean of the theoretical coherence
->>>>>>> 71655e46
         plt.axhline(y=1./self.n_segs,dashes=(4,3),color='black')
 
         # Plot a line representing the coherence threshold
@@ -713,13 +709,9 @@
         plt.close()
 
         plt.figure(figsize=(10, 8))
-<<<<<<< HEAD
         plt.plot(self.frequencies, self.coherence_spectrum, color=self.sea[0])
-=======
-        plt.plot(self.frequencies, self.coherence_spectrum, color=sea[0])
 
         # Plot a reference line representing the mean of the theoretical coherence
->>>>>>> 71655e46
         plt.axhline(y=1./self.n_segs,dashes=(4,3),color='black')
 
         # Plot a line representing the coherence threshold
@@ -1643,12 +1635,7 @@
     return float(item[5:].partition("-")[0])
 
 def run_statistical_checks_from_file(
-<<<<<<< HEAD
     combine_file_path, dsc_file_path, plot_dir, param_file, legend_fontsize=16, coherence_file_path = None, file_tag = None, convention='pygwb', seaborn_palette='tab10',
-=======
-        combine_file_path, dsc_file_path, plot_dir, param_file, coherence_far = 1.0, legend_fontsize=16, coherence_file_path = None,
-        file_tag = None, convention='pygwb'
->>>>>>> 71655e46
 ):
     """
     Method to generate an instance of the statistical checks class from a set of files.
