[data_specs]
interferometer_list: ["H1", "L1"]
; Start GPS time
t0: 1242307779
; End GPS time
tf: 1242312779
; Private -> running on LIGO data grid
data_type: public
; Detector name will be added later
channel: GDS-CALIB_STRAIN
;DCS-CALIB_STRAIN_CLEAN_C01
;GWOSC-16KHZ_R1_STRAIN
; Sampled rate after resampling
; Time shift (in s)
time_shift: 0
[preprocessing]
new_sample_rate: 4096
; High pass filter cutoff frequency
cutoff_frequency: 11
; Also fftlength in pre-processing
segment_duration: 192
; No. of secs to crop after highpass and resampling (default = 2 sec)
number_cropped_seconds: 2
; Filter used for downsampling (default = 'hamming')
window_downsampling: hamming
; Filter type used for downsampling
ftype: fir
[window_fft_specs]
; Window used for fft (used CSD and PSD estimation)
window_fftgram: hann
[density_estimation]
; Final frequency resolution of CSD and PSD 
frequency_resolution: 0.03125
; Coarse graining : 0 - pwelch PSD estimate - 1 - corase-grain PSD estimate
N_average_segments_welch_psd: 2
coarse_grain: 0
overlap_factor: 0.5
zeropad_csd: True
[postprocessing]
polarization: tensor 
; Power law index
alpha: 0
; Reference frequency in Hz
fref: 25
; Lower frequency boudn used for analysis in Hz
flow: 20
; Upper frequency bound used for analysis in Hz
fhigh: 1726
[data_quality]
notch_list_path: /home/arianna.renzini/PROJECTS/pygwb/test/test_data/Official_O3_HL_notchlist.txt
calibration_epsilon: 0
; alphas for the dsc
alphas_delta_sigma_cut: [-5, 0, 3]
; cut-off value for the dsc
delta_sigma_cut: 0.2
[output]
; the type of save data file (can be json, pickle, npz or hdf5)
save_data_type: npz
<<<<<<< HEAD
; Time shift (in s)
time_shift: 0
=======
>>>>>>> 6c35a251
[local_data]<|MERGE_RESOLUTION|>--- conflicted
+++ resolved
@@ -56,9 +56,4 @@
 [output]
 ; the type of save data file (can be json, pickle, npz or hdf5)
 save_data_type: npz
-<<<<<<< HEAD
-; Time shift (in s)
-time_shift: 0
-=======
->>>>>>> 6c35a251
 [local_data]