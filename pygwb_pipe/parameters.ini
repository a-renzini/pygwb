[data_specs]
interferometer_list: ["H1", "L1"]
; Start GPS time
t0: 1242307779
; End GPS time
tf: 1242312779
; Private -> running on LIGO data grid
data_type: public
; Detector name will be added later
channel: GDS-CALIB_STRAIN
;DCS-CALIB_STRAIN_CLEAN_C01
;GWOSC-16KHZ_R1_STRAIN
; Sampled rate after resampling
; Time shift (in s)
time_shift: 0
[preprocessing]
new_sample_rate: 4096
; High pass filter cutoff frequency
cutoff_frequency: 11
; Also fftlength in pre-processing
segment_duration: 192
; No. of secs to crop after highpass and resampling (default = 2 sec)
number_cropped_seconds: 2
; Filter used for downsampling (default = 'hamming')
window_downsampling: hamming
; Filter type used for downsampling
ftype: fir
[window_fft_specs]
; Window used for fft (used CSD and PSD estimation)
window_fftgram: hann
[density_estimation]
; Final frequency resolution of CSD and PSD 
frequency_resolution: 0.03125
; Coarse graining : 0 - pwelch PSD estimate - 1 - corase-grain PSD estimate
N_average_segments_welch_psd: 2
coarse_grain: 0
overlap_factor: 0.5
zeropad_csd: True
[postprocessing]
polarization: tensor 
; Power law index
alpha: 0
; Reference frequency in Hz
fref: 25
; Lower frequency boudn used for analysis in Hz
flow: 20
; Upper frequency bound used for analysis in Hz
fhigh: 1726
[data_quality]
notch_list_path: /home/arianna.renzini/PROJECTS/pygwb/test/test_data/Official_O3_HL_notchlist.txt
calibration_epsilon: 0
; alphas for the dsc
alphas_delta_sigma_cut: [-5, 0, 3]
; cut-off value for the dsc
delta_sigma_cut: 0.2
[output]
; the type of save data file (can be json, pickle, npz or hdf5)
save_data_type: npz
<<<<<<< HEAD
; Time shift (in s)
time_shift: 0
=======
>>>>>>> ca69ebf1
[local_data]<|MERGE_RESOLUTION|>--- conflicted
+++ resolved
@@ -56,9 +56,6 @@
 [output]
 ; the type of save data file (can be json, pickle, npz or hdf5)
 save_data_type: npz
-<<<<<<< HEAD
 ; Time shift (in s)
 time_shift: 0
-=======
->>>>>>> ca69ebf1
 [local_data]