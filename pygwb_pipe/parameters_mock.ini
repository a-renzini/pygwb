[data_specs]
interferometer_list: ["H1", "L1"]
; Start GPS time
t0: 10000 
;1247644138
; End GPS time
tf: 20000 
;1247645038
; Private -> running on LIGO data grid
data_type: local
; Detector name will be added later
channel: STRAIN
;SIM-STOCH_INJ
;GWOSC-16KHZ_R1_STRAIN
;DCS-CALIB_STRAIN_CLEAN_C01
;GWOSC-16KHZ_R1_STRAIN
; Sampled rate after resampling
<<<<<<< HEAD
new_sample_rate: 1024
=======
[preprocessing]
new_sample_rate: 512
>>>>>>> 6c35a251
; High pass filter cutoff frequency
cutoff_frequency: 11
; Also fftlength in pre-processing
segment_duration: 192
; No. of secs to crop after highpass and resampling (default = 2 sec)
number_cropped_seconds: 2
; Filter used for downsampling (default = 'hamming')
window_downsampling: hamming
; Filter type used for downsampling
ftype: fir
; Window used for fft (used CSD and PSD estimation)
time_shift: 0
[window_fft_specs]
window_fftgram: hann
; Final frequency resolution of CSD and PSD 
[density_estimation]
; Final frequency resolution of CSD and PSD 
frequency_resolution: 0.03125
; Coarse graining : 0 - pwelch PSD estimate - 1 - corase-grain PSD estimate
N_average_segments_welch_psd: 2
coarse_grain: 0
overlap_factor: 0.5
zeropad_csd: True
[postprocessing]
polarization: tensor 
; Power law index
alpha: 0.6666666667
; Reference frequency in Hz
fref: 25
; Lower frequency boudn used for analysis in Hz
flow: 20
; Upper frequency bound used for analysis in Hz
<<<<<<< HEAD
fhigh: 500
notch_list_path: 
#/home/arianna.renzini/PROJECTS/pygwb/test/test_data/Official_O3_HL_notchlist.txt
; Coarse graining : 0 - pwelch PSD estimate - 1 - corase-grain PSD estimate
N_average_segments_welch_psd: 2
coarse_grain: 0
=======
fhigh: 200
[data_quality]
notch_list_path: /home/arianna.renzini/PROJECTS/pygwb/test/test_data/Official_O3_HL_notchlist.txt
>>>>>>> 6c35a251
calibration_epsilon: 0
; alphas for the dsc
alphas_delta_sigma_cut: [-5, 0, 3]
; cut-off value for the dsc
delta_sigma_cut: 0.2
[output]
save_data_type: npz
; Boolean that says if you want to compute up until the overall point estimate (== True) or until the CSDs and PSDs (= False)
#Boolean_CSD: True
[local_data]
H1: /home/arianna.renzini/PROJECTS/SMDC_2021/power_law_plus_peak_fork/MDC_data_plpp_d_60_a_1p8_DO5/output/H-H1_STRAIN-0-20480.gwf
L1: /home/arianna.renzini/PROJECTS/SMDC_2021/power_law_plus_peak_fork/MDC_data_plpp_d_60_a_1p8_DO5/output/L-L1_STRAIN-0-20480.gwf<|MERGE_RESOLUTION|>--- conflicted
+++ resolved
@@ -15,12 +15,7 @@
 ;DCS-CALIB_STRAIN_CLEAN_C01
 ;GWOSC-16KHZ_R1_STRAIN
 ; Sampled rate after resampling
-<<<<<<< HEAD
 new_sample_rate: 1024
-=======
-[preprocessing]
-new_sample_rate: 512
->>>>>>> 6c35a251
 ; High pass filter cutoff frequency
 cutoff_frequency: 11
 ; Also fftlength in pre-processing
@@ -53,18 +48,12 @@
 ; Lower frequency boudn used for analysis in Hz
 flow: 20
 ; Upper frequency bound used for analysis in Hz
-<<<<<<< HEAD
 fhigh: 500
 notch_list_path: 
 #/home/arianna.renzini/PROJECTS/pygwb/test/test_data/Official_O3_HL_notchlist.txt
 ; Coarse graining : 0 - pwelch PSD estimate - 1 - corase-grain PSD estimate
 N_average_segments_welch_psd: 2
 coarse_grain: 0
-=======
-fhigh: 200
-[data_quality]
-notch_list_path: /home/arianna.renzini/PROJECTS/pygwb/test/test_data/Official_O3_HL_notchlist.txt
->>>>>>> 6c35a251
 calibration_epsilon: 0
 ; alphas for the dsc
 alphas_delta_sigma_cut: [-5, 0, 3]
