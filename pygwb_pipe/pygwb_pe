#!/bin/env python

import argparse
import distutils
import json
import os
from fractions import Fraction
from loguru import logger
from pathlib import Path

import bilby
import h5py
import numpy as np

import pygwb.pe as pe
from pygwb.baseline import Baseline
from pygwb.detector import Interferometer


def load_npz(fname_path):
    data = np.load(fname_path)
    ptEst_ff = np.real(data["point_estimate_spectrum"])
    sigma_ff = data["sigma_spectrum"]
    try:
        freq_mask = data["frequency_mask"]
    except KeyError:
        logger.info("Data file has no notches saved and no notchfile was passed; no notching will be applied.")
        freq_mask = True
        
    goodInds = np.logical_and(np.invert(np.isnan(ptEst_ff)), ptEst_ff!=0, sigma_ff!=0)
    if "frequencies" not in data.keys():
        freqs = None
    else:
        freqs = data["frequencies"]
        freqs = freqs[goodInds]
    Y_f = ptEst_ff[goodInds]
    sigma_f = sigma_ff[goodInds]
    return (freqs,Y_f,sigma_f, freq_mask)

def load_hdf5(fname_path):
    hf = h5py.File(fname_path, "r")
    point_estimate_spectrum = np.real(np.array(hf.get("point_estimate_spectrum")))
    sigma_spectrum = np.array(hf.get("sigma_spectrum"))
    freq_mask = np.array(hf.get("freqs_mask"))
    if "freqs" not in hf.keys():
        freqs = None
    else:
        freqs = np.array(hf.get("freqs"))

    return (freqs, point_estimate_spectrum, sigma_spectrum, freq_mask)
    

def main():
    pe_parser = argparse.ArgumentParser(add_help=True)
    pe_parser.add_argument(
        "--input_file", help="Path to data file (or pickled baseline) to use for analysis.", action="store", type=str, required=True
    )
    pe_parser.add_argument(
        "--ifos", help="List of names of two interferometers for which you want to run PE, default is H1 and L1. Not needed when running from a pickled baseline.", action="store", type=str, required=False, default = "None"
    )
    pe_parser.add_argument(
        "--model", help="Model for which to run the PE. \n Default is \"Power-law\". ", action="store", type=str, required=False, default = "Power-Law"
    )
    pe_parser.add_argument(
        "--model_prior_file", help="Points to a file with the required parameters for the model and their priors. \n Default value is power-law parameters omega_ref with LogUniform bilby prior from 1e-11 to 1e-8 and alpha with Uniform bilby prior from -4 to 4.", type=str, action="store", required=False, default = "None"
    )
    pe_parser.add_argument(
        "--non_prior_args", help="A dictionary with the parameters of the model that are not associated with a prior, such as the reference frequency for Power-Law. Default value is reference frequency at 25 Hz for the power-law model.", type=str, action="store", required=False, default="None"
    )
    pe_parser.add_argument(
        "--outdir", help="Output directory of the PE (sampler). Default is \"./pe_output\".", type=str, action="store", required=False, default='./pe_output'
    )
    pe_parser.add_argument(
        "--apply_notching", help="Apply notching to the data. Default is True.", action="store", type=str, required=False
    )
    pe_parser.add_argument(
        "--notch_list_path", help="Absolute path from where you can load in notch list file.", action="store", type=str, required=False
    )
    pe_parser.add_argument(
        "--injection_parameters", help="The injected parameters.", required= False, default="None", type=str, action="store"
    )
    pe_parser.add_argument(
        "--quantiles", help="The quantiles used for plotting in plot corner. Default is [0.05, 0.95].", type=str, action="store", required=False, default="None"
    )
    pe_parser.add_argument(
        "--calibration_epsilon", help="Calibration uncertainty. Default is 0.", type=float, action="store", default=None, required=False,
    )

    script_args = pe_parser.parse_known_args()[0]

    dictionary_models = {"Power-Law": pe.PowerLawModel, 
                         "Broken-Power-Law": pe.BrokenPowerLawModel,
                         "Triple-Broken-Power-Law": pe.TripleBrokenPowerLawModel,
                         "Smooth-Broken-Power-Law": pe.SmoothBrokenPowerLawModel,
                         "Schumann": pe.SchumannModel,
                         "Parity-Violation": pe.PVPowerLawModel,
<<<<<<< HEAD
                         "Parity-Violation-2": pe.PVPowerLawModel2,
                         "Geodesy": pe.Geodesy} #"TVS-Power-Law": pe.TVSPowerLawModel
                         
=======
                         "Parity-Violation-2": pe.PVPowerLawModel2} #"TVS-Power-Law": pe.TVSPowerLawModel

>>>>>>> 65e26181
    dictionary_parameters = {"Power-Law": ["omega_ref","alpha", "fref"],
                             "Broken-Power-Law": ["omega_ref", "fbreak", "alpha_1", "alpha_2"],
                             "Triple-Broken-Power-Law": ["omega_ref", "alpha_1", "alpha_2", "alpha_3", "fbreak1", "fbreak2"],
                             "Smooth-Broken-Power-Law": ["omega_ref", "fbreak", "alpha_1", "alpha_2", "delta"],
                             "Schumann": ["kappa_H1", "kappa_L1", "beta_L1", "beta_H1"],
                             "Parity-Violation": ["omega_ref", "alpha", "Pi"],
<<<<<<< HEAD
                             "Parity-Violation-2": ["omega_ref", "alpha", "beta"],
                             "Geodesy": ["omega_ref", "alpha", "beta", "omega_det1", "omega_det2"]}
    
=======
                             "Parity-Violation-2": ["omega_ref", "alpha", "beta"]}

>>>>>>> 65e26181
    if script_args.model not in dictionary_models.keys():
        raise ValueError(
            "The model {script_args.model} you provided is not supported."
        )
    else:
        class_model = dictionary_models[script_args.model]

    if script_args.apply_notching:
        pipe_apply_notching = bool(distutils.util.strtobool(script_args.apply_notching))
    else:
        pipe_apply_notching = True

    if script_args.model_prior_file == 'None': 
        dict_loaded = {"omega_ref":bilby.core.prior.LogUniform(1e-11,1e-8,"$\\Omega_{ref}$"),"alpha":bilby.core.prior.Uniform(-4, 4,'$\\alpha$')}
    else:
        dict_loaded = json.load(open(script_args.model_prior_file), object_hook=bilby.core.utils.decode_bilby_json)

    if script_args.non_prior_args == 'None':
        extra_kwargs = {"fref": 25}
    else:
        extra_kwargs = json.loads(script_args.non_prior_args)

    if script_args.outdir == 'pe_output':
        if not os.path.isdir('pe_output'):
            os.mkdir('./pe_output')

    all_parameters_dict = dict_loaded.copy()
    all_parameters_dict.update(extra_kwargs)

    for key in all_parameters_dict.keys():
        if not key in dictionary_parameters[script_args.model]:
            raise AttributeError(
                f"The parameter {key} you provided is not associated with the given model. \n These are the required parameters: {dictionary_parameters[script_args.model]}."
            )

    if not all(key in all_parameters_dict.keys() for key in dictionary_parameters[script_args.model]):
        raise ValueError(
            f"Not all required parameters of the model are present in one of the parameters dictionaries. \n These are the required parameters: {dictionary_parameters[script_args.model]}."
        )

    if script_args.input_file.endswith(("npz")) or script_args.input_file.endswith((".h5")):

        if script_args.input_file.endswith(("npz")):
            frequencies, point_estimate_spectrum, sigma_spectrum, freq_mask = load_npz(script_args.input_file)
        else:
            frequencies, point_estimate_spectrum, sigma_spectrum, freq_mask = load_hdf5(script_args.input_file)

        point_estimates = [point_estimate_spectrum]
        sigmas = [sigma_spectrum]

        if script_args.ifos == "None":
            ifos = ['H1', 'L1']
        else:
            ifos = json.loads(script_args.ifos)

        ifo_1 = Interferometer.get_empty_interferometer(ifos[0])
        ifo_2 = Interferometer.get_empty_interferometer(ifos[1])

        base_12 = Baseline.from_interferometers([ifo_1, ifo_2])

        if script_args.calibration_epsilon is not None:
            base_12.calibration_epsilon = script_args.calibration_epsilon

        if not base_12._orf_polarization_set:
            base_12.orf_polarization = "tensor"

        base_12.frequencies = frequencies

        base_12.point_estimate_spectrum = point_estimate_spectrum
        base_12.sigma_spectrum = sigma_spectrum
<<<<<<< HEAD
    
    elif script_args.path_to_file.endswith((".p", ".pickle")):
        
        base_12 = Baseline.load_from_pickle(script_args.path_to_file)
        base_12.point_estimate_spectrum = np.real(base_12.point_estimate_spectrum)
    
=======

    elif script_args.input_file.endswith((".p", ".pickle")):

        base_12 = Baseline.load_from_pickle(script_args.input_file)

>>>>>>> 65e26181
    else:
        raise TypeError(
            "The provided file format is currently not supported, try an npz, hdf5 file or a pickled baseline instead."
        )

    if pipe_apply_notching:
        if script_args.notch_list_path:
            base_12.set_frequency_mask(notch_list_path = Path(script_args.notch_list_path))
        else:
            base_12.frequency_mask = freq_mask

    kwargs = {"baselines":[base_12], "model_name":script_args.model}
    kwargs.update(extra_kwargs)
    model = class_model(**kwargs)
    priors = dict_loaded
    if script_args.injection_parameters == "None":
        injection_parameters = dict(omega_ref=10**(-8.67985), alpha=2/3)
    else:
        injection_parameters = json.loads(script_args.injection_parameters)
        for par in injection_parameters:
            injection_parameters[par] = float(Fraction(injection_parameters[par]))

    range_list = [(0,0) for i in range(len(priors))]
    for index,key in enumerate(priors.keys()):
        minimum_range = priors[key].minimum
        if minimum_range==-np.inf:
            minimum_range=-4
        maximum_range = priors[key].maximum
        if maximum_range==np.inf:
            maximum_range=4
        tuple_range = (minimum_range, maximum_range)
        range_list[index] = tuple_range

    hlv=bilby.run_sampler(likelihood=model,priors=priors,sampler='dynesty', npoints=1000, walks=10, maxmcmc=10000, 
    outdir=script_args.outdir,label= 'hlv', injection_parameters = injection_parameters)

    if script_args.quantiles == "None":
        quantiles = [0.05, 0.95]
    else:
        quantiles = json.loads(script_args.quantiles)

    hlv.plot_corner(show_titles=True, title_fmt='.3g', use_math_text=True, quantiles=quantiles, range=range_list)


if __name__ == "__main__":
    main()<|MERGE_RESOLUTION|>--- conflicted
+++ resolved
@@ -94,28 +94,16 @@
                          "Smooth-Broken-Power-Law": pe.SmoothBrokenPowerLawModel,
                          "Schumann": pe.SchumannModel,
                          "Parity-Violation": pe.PVPowerLawModel,
-<<<<<<< HEAD
-                         "Parity-Violation-2": pe.PVPowerLawModel2,
-                         "Geodesy": pe.Geodesy} #"TVS-Power-Law": pe.TVSPowerLawModel
-                         
-=======
                          "Parity-Violation-2": pe.PVPowerLawModel2} #"TVS-Power-Law": pe.TVSPowerLawModel
 
->>>>>>> 65e26181
     dictionary_parameters = {"Power-Law": ["omega_ref","alpha", "fref"],
                              "Broken-Power-Law": ["omega_ref", "fbreak", "alpha_1", "alpha_2"],
                              "Triple-Broken-Power-Law": ["omega_ref", "alpha_1", "alpha_2", "alpha_3", "fbreak1", "fbreak2"],
                              "Smooth-Broken-Power-Law": ["omega_ref", "fbreak", "alpha_1", "alpha_2", "delta"],
                              "Schumann": ["kappa_H1", "kappa_L1", "beta_L1", "beta_H1"],
                              "Parity-Violation": ["omega_ref", "alpha", "Pi"],
-<<<<<<< HEAD
-                             "Parity-Violation-2": ["omega_ref", "alpha", "beta"],
-                             "Geodesy": ["omega_ref", "alpha", "beta", "omega_det1", "omega_det2"]}
-    
-=======
                              "Parity-Violation-2": ["omega_ref", "alpha", "beta"]}
 
->>>>>>> 65e26181
     if script_args.model not in dictionary_models.keys():
         raise ValueError(
             "The model {script_args.model} you provided is not supported."
@@ -186,20 +174,11 @@
 
         base_12.point_estimate_spectrum = point_estimate_spectrum
         base_12.sigma_spectrum = sigma_spectrum
-<<<<<<< HEAD
-    
-    elif script_args.path_to_file.endswith((".p", ".pickle")):
-        
-        base_12 = Baseline.load_from_pickle(script_args.path_to_file)
-        base_12.point_estimate_spectrum = np.real(base_12.point_estimate_spectrum)
-    
-=======
 
     elif script_args.input_file.endswith((".p", ".pickle")):
 
         base_12 = Baseline.load_from_pickle(script_args.input_file)
 
->>>>>>> 65e26181
     else:
         raise TypeError(
             "The provided file format is currently not supported, try an npz, hdf5 file or a pickled baseline instead."
