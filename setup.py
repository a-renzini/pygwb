#!/usr/bin/env python

import os
import subprocess

from setuptools import find_packages, setup


def write_version_file(version):
    """Writes a file with version information to be used at run time

    Parameters
    ----------
    version: str
        A string containing the current version information

    Returns
    -------
    version_file: str
        A path to the version file

    """
    try:
        git_log = subprocess.check_output(
            ["git", "log", "-1", "--pretty=%h %ai"]
        ).decode("utf-8")
        git_diff = (
            subprocess.check_output(["git", "diff", "."])
            + subprocess.check_output(["git", "diff", "--cached", "."])
        ).decode("utf-8")
        if git_diff == "":
            git_status = "(CLEAN) " + git_log
        else:
            git_status = "(UNCLEAN) " + git_log
    except Exception as e:
        print(f"Unable to obtain git version information, exception: {e}")
        git_status = ""

    _version_file = "stochastic_lite/.version"
    if not os.path.isfile(_version_file):
        with open(_version_file, "w+") as f:
            f.write(f"{version}: {git_status}")

    return _version_file


def get_long_description():
    """ Finds the README and reads in the description """
    here = os.path.abspath(os.path.dirname(__file__))
    with open(os.path.join(here, "README.md")) as f:
        long_description = f.read()
    return long_description


# get version info from __init__.py
def readfile(filename):
    with open(filename) as fp:
        filecontents = fp.read()
    return filecontents


VERSION = "0.0.1"
version_file = write_version_file(VERSION)
long_description = get_long_description()

setup(
    name="stochastic_lite",
    description="Lighweight python stochastic GWB",
    long_description=long_description,
    long_description_content_type="text/markdown",
    url="git.ligo.org/andrew.matas/stochastic_lite",
    author="Andrew Matas",
    author_email="andrew.matas@ligo.org",
    license="MIT",
    version=VERSION,
<<<<<<< HEAD
    packages=["stochastic_lite"],
    # packages=find_packages(exclude=["test", "venv", "tutorials", "src", "docs"])
    # + ["stochastic_lite"],
    package_dir={"stochastic_lite": "src"},
=======
    packages=find_packages(exclude=["test", "venv", "tutorials" "docs"]),
>>>>>>> b63a02b3
    package_data={"stochastic_lite": [".version"]},
    install_requires=["numpy", "matplotlib", "scipy", "bilby"],
    classifiers=[
        "Programming Language :: Python :: 3.6",
        "Programming Language :: Python :: 3.7",
        "Programming Language :: Python :: 3.8",
        "License :: OSI Approved :: MIT License",
        "Operating System :: OS Independent",
    ],
    python_requires=">=3.6",
)<|MERGE_RESOLUTION|>--- conflicted
+++ resolved
@@ -73,14 +73,10 @@
     author_email="andrew.matas@ligo.org",
     license="MIT",
     version=VERSION,
-<<<<<<< HEAD
     packages=["stochastic_lite"],
     # packages=find_packages(exclude=["test", "venv", "tutorials", "src", "docs"])
     # + ["stochastic_lite"],
     package_dir={"stochastic_lite": "src"},
-=======
-    packages=find_packages(exclude=["test", "venv", "tutorials" "docs"]),
->>>>>>> b63a02b3
     package_data={"stochastic_lite": [".version"]},
     install_requires=["numpy", "matplotlib", "scipy", "bilby"],
     classifiers=[
