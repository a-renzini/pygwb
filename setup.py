#!/usr/bin/env python

import os

from setuptools import setup


def get_long_description():
    """Finds the README and reads in the description"""
    here = os.path.abspath(os.path.dirname(__file__))
    with open(os.path.join(here, "README.md")) as f:
        long_description = f.read()
    return long_description


# get version info from __init__.py
def readfile(filename):
    with open(filename) as fp:
        filecontents = fp.read()
    return filecontents


long_description = get_long_description()

setup(
    name="pygwb",
    description="Lighweight python stochastic GWB analysis pipeline",
    long_description=long_description,
    long_description_content_type="text/markdown",
    url="https://git.ligo.org/pygwb/pygwb",
    author="Arianna Renzini, Sylvia Biscoveanu, Shivaraj Khandasamy, Kamiel Janssens, Max Lalleman, Katarina Martinovic, Andrew Matas, Patrick Meyers, Alba Romero, Colm Talbot, Leo Tsukada, Kevin Turbang",
    author_email="arianna.renzini@ligo.org",
    license="MIT",
    packages=["pygwb"],
    package_dir={"pygwb": "pygwb"},
    scripts=['pygwb_pipe/pygwb_pipe','pygwb_pipe/pygwb_combine', 'pygwb_pipe/pygwb_stats', 'pygwb_pipe/pygwb_dag', 'pygwb_pipe/pygwb_pe', 'pygwb_pipe/pygwb_create_isotropic_workflow', 'pygwb_pipe/pygwb_html'],
    install_requires=[
        "numpy",
        "matplotlib",
        "scipy==1.8.0",
        "bilby>=1.4",
        "gwpy==3.0.1",
<<<<<<< HEAD
        "astropy>=5.2",
=======
        "gwdetchar",
        "gwsumm",
        "pycondor",
        "astropy>=4.3.0",
>>>>>>> d9ec5e28
        "lalsuite==7.3",
        "loguru",
        "json5",
        "jinja2==3.0.3",
        "seaborn",
    ],
    classifiers=[
        "Programming Language :: Python :: 3.8",
        "Programming Language :: Python :: 3.9",
        "Programming Language :: Python :: 3.10",
        "License :: OSI Approved :: MIT License",
        "Operating System :: OS Independent",
    ],
    python_requires=">=3.8",
)
<|MERGE_RESOLUTION|>--- conflicted
+++ resolved
@@ -40,14 +40,10 @@
         "scipy==1.8.0",
         "bilby>=1.4",
         "gwpy==3.0.1",
-<<<<<<< HEAD
         "astropy>=5.2",
-=======
         "gwdetchar",
         "gwsumm",
         "pycondor",
-        "astropy>=4.3.0",
->>>>>>> d9ec5e28
         "lalsuite==7.3",
         "loguru",
         "json5",
